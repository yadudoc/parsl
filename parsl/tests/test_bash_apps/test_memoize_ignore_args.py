--- conflicted
+++ resolved
@@ -1,4 +1,6 @@
 import os
+
+import pytest
 
 import parsl
 from parsl.app.app import bash_app
@@ -21,13 +23,9 @@
     return "echo X"
 
 
-<<<<<<< HEAD
 @pytest.mark.shared_fs
-def test_memo_stdout():
-=======
 def test_memo_stdout(tmpd_cwd):
     path_x = tmpd_cwd / "test.memo.stdout.x"
->>>>>>> f62110de
 
     # this should run and create a file named after path_x
     no_checkpoint_stdout_app_ignore_args(stdout=str(path_x)).result()
