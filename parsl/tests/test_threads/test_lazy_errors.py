--- conflicted
+++ resolved
@@ -16,23 +16,11 @@
     def divide(a, b):
         return a / b
 
-<<<<<<< HEAD
-    items = []
+    with permit_severe_log():
+        future = divide(10, 0)
 
-    with permit_severe_log():
-        for i in range(0, 1):
-            items.append(divide(10, i))
-
-        while True:
-            raise ValueError("BENC: items[0].done = {}".format(items[0].done))
-            if items[0].done():
-                break
-=======
-    future = divide(10, 0)
-
-    while not future.done():
-        pass
->>>>>>> 130f8a78
+        while not future.done():
+            pass
 
     parsl.clear()
     return
