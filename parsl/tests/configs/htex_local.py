from parsl.providers import LocalProvider
from parsl.channels import LocalChannel
from parsl.launchers import SimpleLauncher

from parsl.config import Config
from parsl.executors import HighThroughputExecutor


def fresh_config():
    return Config(
        executors=[
            HighThroughputExecutor(
                label="htex_local",
                worker_debug=True,
                cores_per_worker=1,
                provider=LocalProvider(
                    channel=LocalChannel(),
                    init_blocks=1,
                    max_blocks=1,
                    launcher=SimpleLauncher(),
                ),
            )
        ],
        strategy='none',
<<<<<<< HEAD
    )


config = fresh_config()
=======
    )
>>>>>>> 7fd475ff
<|MERGE_RESOLUTION|>--- conflicted
+++ resolved
@@ -22,11 +22,4 @@
             )
         ],
         strategy='none',
-<<<<<<< HEAD
-    )
-
-
-config = fresh_config()
-=======
-    )
->>>>>>> 7fd475ff
+    )