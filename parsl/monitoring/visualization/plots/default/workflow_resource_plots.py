--- conflicted
+++ resolved
@@ -116,11 +116,7 @@
                 continue
             if math.isnan(row['epoch_time_returned']):
                 # there is no end time for this, so we should assume the "end" time
-<<<<<<< HEAD
-                etr = endtime = end
-=======
                 etr = end
->>>>>>> 229e37a7
             else:
                 etr = int(row['epoch_time_returned'])
             for j in range(int(row['epoch_time_running']), etr + 1):
