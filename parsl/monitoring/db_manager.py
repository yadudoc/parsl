import logging
import threading
import queue
import os
import time
import datetime

from typing import Any, Dict, List, Optional, Set, Tuple, TypeVar, cast

from parsl.log_utils import set_file_logger
from parsl.dataflow.states import States
from parsl.errors import OptionalModuleMissing
from parsl.monitoring.message_type import MessageType
from parsl.monitoring.types import MonitoringMessage, TaggedMonitoringMessage
from parsl.process_loggers import wrap_with_logs
from parsl.utils import setproctitle

logger = logging.getLogger("database_manager")

X = TypeVar('X')

try:
    import sqlalchemy as sa
    from sqlalchemy import Column, Text, Float, Boolean, BigInteger, Integer, DateTime, PrimaryKeyConstraint, Table
    from sqlalchemy.orm import Mapper
    from sqlalchemy.orm import mapperlib
    from sqlalchemy.orm import sessionmaker
    from sqlalchemy.orm import declarative_base

except ImportError:
    _sqlalchemy_enabled = False
else:
    _sqlalchemy_enabled = True


WORKFLOW = 'workflow'    # Workflow table includes workflow metadata
TASK = 'task'            # Task table includes task metadata
TRY = 'try'              # Try table includes information about each attempt to run a task
STATUS = 'status'        # Status table includes task status
RESOURCE = 'resource'    # Resource table includes task resource utilization
NODE = 'node'            # Node table include node info
BLOCK = 'block'          # Block table include the status for block polling


class Database:

    if not _sqlalchemy_enabled:
        raise OptionalModuleMissing(['sqlalchemy'],
                                    ("Monitoring requires the sqlalchemy library."
                                     " Install monitoring dependencies with: pip install 'parsl[monitoring]'"))
    Base = declarative_base()

    def __init__(self,
                 url: str = 'sqlite:///runinfomonitoring.db',
                 ):

        self.eng = sa.create_engine(url)
        self.meta = self.Base.metadata

        # TODO: this code wants a read lock on the sqlite3 database, and fails if it cannot
        # - for example, if someone else is querying the database at the point that the
        # monitoring system is initialized. See PR #1917 for related locked-for-read fixes
        # elsewhere in this file.
        self.meta.create_all(self.eng)

        self.meta.reflect(bind=self.eng)

        Session = sessionmaker(bind=self.eng)
        self.session = Session()

    def _get_mapper(self, table_obj: Table) -> Mapper:
<<<<<<< HEAD
        all_mappers: Set[Mapper]
        all_mappers = set()
        for mapper_registry in mapperlib._all_registries():
=======
        all_mappers = set()
        for mapper_registry in mapperlib._all_registries():  # type: ignore
>>>>>>> e1ce3dab
            all_mappers.update(mapper_registry.mappers)
        mapper_gen = (
            mapper for mapper in all_mappers
            if table_obj in mapper.tables
        )
        try:
            mapper = next(mapper_gen)
            second_mapper = next(mapper_gen, False)
        except StopIteration:
            raise ValueError(f"Could not get mapper for table {table_obj}")

        if second_mapper:
            raise ValueError(f"Multiple mappers for table {table_obj}")
        return mapper

    def update(self, *, table: str, columns: List[str], messages: List[MonitoringMessage]) -> None:
        table_obj = self.meta.tables[table]
        mappings = self._generate_mappings(table_obj, columns=columns,
                                           messages=messages)
        mapper = self._get_mapper(table_obj)
        self.session.bulk_update_mappings(mapper, mappings)
        self.session.commit()

    def insert(self, *, table: str, messages: List[MonitoringMessage]) -> None:
        table_obj = self.meta.tables[table]
        mappings = self._generate_mappings(table_obj, messages=messages)
        mapper = self._get_mapper(table_obj)
        self.session.bulk_insert_mappings(mapper, mappings)
        self.session.commit()

    def rollback(self) -> None:
        self.session.rollback()

    def _generate_mappings(self, table: Table, columns: Optional[List[str]] = None, messages: List[MonitoringMessage] = []) -> List[Dict[str, Any]]:
        mappings = []
        for msg in messages:
            m = {}
            if columns is None:
                columns = table.c.keys()
            for column in columns:
                m[column] = msg.get(column, None)
            mappings.append(m)
        return mappings

    class Workflow(Base):
        __tablename__ = WORKFLOW
        run_id = Column(Text, nullable=False, primary_key=True)
        workflow_name = Column(Text, nullable=True)
        workflow_version = Column(Text, nullable=True)
        time_began = Column(DateTime, nullable=False)
        time_completed = Column(DateTime, nullable=True)
        host = Column(Text, nullable=False)
        user = Column(Text, nullable=False)
        rundir = Column(Text, nullable=False)
        tasks_failed_count = Column(Integer, nullable=False)
        tasks_completed_count = Column(Integer, nullable=False)

    class Status(Base):
        __tablename__ = STATUS
        task_id = Column(Integer, nullable=False)
        task_status_name = Column(Text, nullable=False)
        timestamp = Column(DateTime, nullable=False)
        run_id = Column(Text, sa.ForeignKey('workflow.run_id'), nullable=False)
        try_id = Column('try_id', Integer, nullable=False)
        __table_args__ = (
            PrimaryKeyConstraint('task_id', 'run_id',
                                 'task_status_name', 'timestamp'),
        )

    class Task(Base):
        __tablename__ = TASK
        task_id = Column('task_id', Integer, nullable=False)
        run_id = Column('run_id', Text, nullable=False)
        task_depends = Column('task_depends', Text, nullable=True)
        task_func_name = Column('task_func_name', Text, nullable=False)
        task_memoize = Column('task_memoize', Text, nullable=False)
        task_hashsum = Column('task_hashsum', Text, nullable=True, index=True)
        task_inputs = Column('task_inputs', Text, nullable=True)
        task_outputs = Column('task_outputs', Text, nullable=True)
        task_stdin = Column('task_stdin', Text, nullable=True)
        task_stdout = Column('task_stdout', Text, nullable=True)
        task_stderr = Column('task_stderr', Text, nullable=True)

        task_time_invoked = Column(
            'task_time_invoked', DateTime, nullable=True)

        task_time_returned = Column(
            'task_time_returned', DateTime, nullable=True)

        task_fail_count = Column('task_fail_count', Integer, nullable=False)
        task_fail_cost = Column('task_fail_cost', Float, nullable=False)

        __table_args__ = (
            PrimaryKeyConstraint('task_id', 'run_id'),
        )

    class Try(Base):
        __tablename__ = TRY
        try_id = Column('try_id', Integer, nullable=False)
        task_id = Column('task_id', Integer, nullable=False)
        run_id = Column('run_id', Text, nullable=False)

        block_id = Column('block_id', Text, nullable=True)
        hostname = Column('hostname', Text, nullable=True)

        task_executor = Column('task_executor', Text, nullable=False)

        task_try_time_launched = Column(
            'task_try_time_launched', DateTime, nullable=True)

        task_try_time_running = Column(
            'task_try_time_running', DateTime, nullable=True)

        task_try_time_returned = Column(
            'task_try_time_returned', DateTime, nullable=True)

        task_fail_history = Column('task_fail_history', Text, nullable=True)

        task_joins = Column('task_joins', Text, nullable=True)

        __table_args__ = (
            PrimaryKeyConstraint('try_id', 'task_id', 'run_id'),
        )

    class Node(Base):
        __tablename__ = NODE
        id = Column('id', Integer, nullable=False, primary_key=True, autoincrement=True)
        run_id = Column('run_id', Text, nullable=False)
        hostname = Column('hostname', Text, nullable=False)
        uid = Column('uid', Text, nullable=False)
        block_id = Column('block_id', Text, nullable=False)
        cpu_count = Column('cpu_count', Integer, nullable=False)
        total_memory = Column('total_memory', BigInteger, nullable=False)
        active = Column('active', Boolean, nullable=False)
        worker_count = Column('worker_count', Integer, nullable=False)
        python_v = Column('python_v', Text, nullable=False)
        timestamp = Column('timestamp', DateTime, nullable=False)
        last_heartbeat = Column('last_heartbeat', DateTime, nullable=False)

    class Block(Base):
        __tablename__ = BLOCK
        run_id = Column('run_id', Text, nullable=False)
        executor_label = Column('executor_label', Text, nullable=False)
        block_id = Column('block_id', Text, nullable=False)
        job_id = Column('job_id', Text, nullable=True)
        timestamp = Column('timestamp', DateTime, nullable=False)
        status = Column("status", Text, nullable=False)
        __table_args__ = (
            PrimaryKeyConstraint('run_id', 'block_id', 'executor_label', 'timestamp'),
        )

    class Resource(Base):
        __tablename__ = RESOURCE
        try_id = Column('try_id', Integer, nullable=False)
        task_id = Column('task_id', Integer, nullable=False)
        run_id = Column('run_id', Text, sa.ForeignKey(
            'workflow.run_id'), nullable=False)
        timestamp = Column('timestamp', DateTime, nullable=False)
        resource_monitoring_interval = Column(
            'resource_monitoring_interval', Float, nullable=True)
        psutil_process_pid = Column(
            'psutil_process_pid', Integer, nullable=True)
        psutil_process_memory_percent = Column(
            'psutil_process_memory_percent', Float, nullable=True)
        psutil_process_children_count = Column(
            'psutil_process_children_count', Float, nullable=True)
        psutil_process_time_user = Column(
            'psutil_process_time_user', Float, nullable=True)
        psutil_process_time_system = Column(
            'psutil_process_time_system', Float, nullable=True)
        psutil_process_memory_virtual = Column(
            'psutil_process_memory_virtual', Float, nullable=True)
        psutil_process_memory_resident = Column(
            'psutil_process_memory_resident', Float, nullable=True)
        psutil_process_disk_read = Column(
            'psutil_process_disk_read', Float, nullable=True)
        psutil_process_disk_write = Column(
            'psutil_process_disk_write', Float, nullable=True)
        psutil_process_status = Column(
            'psutil_process_status', Text, nullable=True)
        __table_args__ = (
            PrimaryKeyConstraint('try_id', 'task_id', 'run_id', 'timestamp'),
        )


class DatabaseManager:
    def __init__(self,
                 db_url: str = 'sqlite:///runinfo/monitoring.db',
                 logdir: str = '.',
                 logging_level: int = logging.INFO,
                 batching_interval: float = 1,
                 batching_threshold: float = 99999,
                 ):

        self.workflow_end = False
        self.workflow_start_message = None  # type: Optional[MonitoringMessage]
        self.logdir = logdir
        os.makedirs(self.logdir, exist_ok=True)

        logger.propagate = False

        set_file_logger("{}/database_manager.log".format(self.logdir), level=logging_level,
                        format_string="%(asctime)s.%(msecs)03d %(name)s:%(lineno)d [%(levelname)s] [%(threadName)s %(thread)d] %(message)s",
                        name="database_manager")

        logger.debug("Initializing Database Manager process")

        self.db = Database(db_url)
        self.batching_interval = batching_interval
        self.batching_threshold = batching_threshold

        self.pending_priority_queue = queue.Queue()  # type: queue.Queue[TaggedMonitoringMessage]
        self.pending_node_queue = queue.Queue()  # type: queue.Queue[MonitoringMessage]
        self.pending_block_queue = queue.Queue()  # type: queue.Queue[MonitoringMessage]
        self.pending_resource_queue = queue.Queue()  # type: queue.Queue[MonitoringMessage]

    def start(self,
              priority_queue: "queue.Queue[TaggedMonitoringMessage]",
              node_queue: "queue.Queue[MonitoringMessage]",
              block_queue: "queue.Queue[MonitoringMessage]",
              resource_queue: "queue.Queue[MonitoringMessage]") -> None:

        self._kill_event = threading.Event()
        self._priority_queue_pull_thread = threading.Thread(target=self._migrate_logs_to_internal,
                                                            args=(
                                                                priority_queue, 'priority', self._kill_event,),
                                                            name="Monitoring-migrate-priority",
                                                            daemon=True,
                                                            )
        self._priority_queue_pull_thread.start()

        self._node_queue_pull_thread = threading.Thread(target=self._migrate_logs_to_internal,
                                                        args=(
                                                            node_queue, 'node', self._kill_event,),
                                                        name="Monitoring-migrate-node",
                                                        daemon=True,
                                                        )
        self._node_queue_pull_thread.start()

        self._block_queue_pull_thread = threading.Thread(target=self._migrate_logs_to_internal,
                                                         args=(
                                                             block_queue, 'block', self._kill_event,),
                                                         name="Monitoring-migrate-block",
                                                         daemon=True,
                                                         )
        self._block_queue_pull_thread.start()

        self._resource_queue_pull_thread = threading.Thread(target=self._migrate_logs_to_internal,
                                                            args=(
                                                                resource_queue, 'resource', self._kill_event,),
                                                            name="Monitoring-migrate-resource",
                                                            daemon=True,
                                                            )
        self._resource_queue_pull_thread.start()

        """
        maintain a set to track the tasks that are already INSERTed into database
        to prevent race condition that the first resource message (indicate 'running' state)
        arrives before the first task message. In such a case, the resource table
        primary key would be violated.
        If that happens, the message will be added to deferred_resource_messages and processed later.

        """
        inserted_tasks = set()  # type: Set[object]

        """
        like inserted_tasks but for task,try tuples
        """
        inserted_tries = set()  # type: Set[Any]

        # for any task ID, we can defer exactly one message, which is the
        # assumed-to-be-unique first message (with first message flag set).
        # The code prior to this patch will discard previous message in
        # the case of multiple messages to defer.
        deferred_resource_messages = {}  # type: MonitoringMessage

        exception_happened = False

        while (not self._kill_event.is_set() or
               self.pending_priority_queue.qsize() != 0 or self.pending_resource_queue.qsize() != 0 or
               self.pending_node_queue.qsize() != 0 or self.pending_block_queue.qsize() != 0 or
               priority_queue.qsize() != 0 or resource_queue.qsize() != 0 or
               node_queue.qsize() != 0 or block_queue.qsize() != 0):

            """
            WORKFLOW_INFO and TASK_INFO messages (i.e. priority messages)

            """
            try:
                logger.debug("""Checking STOP conditions: {}, {}, {}, {}, {}, {}, {}, {}, {}""".format(
                                  self._kill_event.is_set(),
                                  self.pending_priority_queue.qsize() != 0, self.pending_resource_queue.qsize() != 0,
                                  self.pending_node_queue.qsize() != 0, self.pending_block_queue.qsize() != 0,
                                  priority_queue.qsize() != 0, resource_queue.qsize() != 0,
                                  node_queue.qsize() != 0, block_queue.qsize() != 0))

                # This is the list of resource messages which can be reprocessed as if they
                # had just arrived because the corresponding first task message has been
                # processed (corresponding by task id)
                reprocessable_first_resource_messages = []

                # end-of-task-run status messages - handled in similar way as
                # for last resource messages to try to have symmetry... this
                # needs a type annotation though reprocessable_first_resource_messages
                # doesn't... not sure why. Too lazy right now to figure out what,
                # if any, more specific type than Any the messages have.
                reprocessable_last_resource_messages: List[Any] = []

                # Get a batch of priority messages
                priority_messages = self._get_messages_in_batch(self.pending_priority_queue)
                if priority_messages:
                    logger.debug(
                        "Got {} messages from priority queue".format(len(priority_messages)))
                    task_info_update_messages, task_info_insert_messages, task_info_all_messages = [], [], []
                    try_update_messages, try_insert_messages, try_all_messages = [], [], []
                    for msg_type, msg in priority_messages:
                        if msg_type == MessageType.WORKFLOW_INFO:
                            if "python_version" in msg:   # workflow start message
                                logger.debug(
                                    "Inserting workflow start info to WORKFLOW table")
                                self._insert(table=WORKFLOW, messages=[msg])
                                self.workflow_start_message = msg
                            else:                         # workflow end message
                                logger.debug(
                                    "Updating workflow end info to WORKFLOW table")
                                self._update(table=WORKFLOW,
                                             columns=['run_id', 'tasks_failed_count',
                                                      'tasks_completed_count', 'time_completed'],
                                             messages=[msg])
                                self.workflow_end = True

                        elif msg_type == MessageType.TASK_INFO:
                            task_try_id = str(msg['task_id']) + "." + str(msg['try_id'])
                            task_info_all_messages.append(msg)
                            if msg['task_id'] in inserted_tasks:
                                task_info_update_messages.append(msg)
                            else:
                                inserted_tasks.add(msg['task_id'])
                                task_info_insert_messages.append(msg)

                            try_all_messages.append(msg)
                            if task_try_id in inserted_tries:
                                try_update_messages.append(msg)
                            else:
                                inserted_tries.add(task_try_id)
                                try_insert_messages.append(msg)

                                # check if there is a left_message for this task
                                if task_try_id in deferred_resource_messages:
                                    reprocessable_first_resource_messages.append(
                                        deferred_resource_messages.pop(task_try_id))
                        else:
                            raise RuntimeError("Unexpected message type {} received on priority queue".format(msg_type))

                    logger.debug("Updating and inserting TASK_INFO to all tables")
                    logger.debug("Updating {} TASK_INFO into workflow table".format(len(task_info_update_messages)))
                    self._update(table=WORKFLOW,
                                 columns=['run_id', 'tasks_failed_count',
                                          'tasks_completed_count'],
                                 messages=task_info_all_messages)

                    if task_info_insert_messages:
                        self._insert(table=TASK, messages=task_info_insert_messages)
                        logger.debug(
                            "There are {} inserted task records".format(len(inserted_tasks)))

                    if task_info_update_messages:
                        logger.debug("Updating {} TASK_INFO into task table".format(len(task_info_update_messages)))
                        self._update(table=TASK,
                                     columns=['task_time_invoked',
                                              'task_time_returned',
                                              'run_id', 'task_id',
                                              'task_fail_count',
                                              'task_fail_cost',
                                              'task_hashsum'],
                                     messages=task_info_update_messages)
                    logger.debug("Inserting {} task_info_all_messages into status table".format(len(task_info_all_messages)))

                    self._insert(table=STATUS, messages=task_info_all_messages)

                    if try_insert_messages:
                        logger.debug("Inserting {} TASK_INFO to try table".format(len(try_insert_messages)))
                        self._insert(table=TRY, messages=try_insert_messages)
                        logger.debug(
                            "There are {} inserted task records".format(len(inserted_tasks)))

                    if try_update_messages:
                        logger.debug("Updating {} TASK_INFO into try table".format(len(try_update_messages)))
                        self._update(table=TRY,
                                     columns=['run_id', 'task_id', 'try_id',
                                              'task_fail_history',
                                              'task_try_time_launched',
                                              'task_try_time_returned',
                                              'task_joins'],
                                     messages=try_update_messages)

                """
                NODE_INFO messages

                """
                node_info_messages = self._get_messages_in_batch(self.pending_node_queue)
                if node_info_messages:
                    logger.debug(
                        "Got {} messages from node queue".format(len(node_info_messages)))
                    self._insert(table=NODE, messages=node_info_messages)

                """
                BLOCK_INFO messages

                """
                block_info_messages = self._get_messages_in_batch(self.pending_block_queue)
                if block_info_messages:
                    logger.debug(
                        "Got {} messages from block queue".format(len(block_info_messages)))
                    # block_info_messages is possibly a nested list of dict (at different polling times)
                    # Each dict refers to the info of a job/block at one polling time
                    block_messages_to_insert = []  # type: List[Any]
                    for block_msg in block_info_messages:
                        block_messages_to_insert.extend(block_msg)
                    self._insert(table=BLOCK, messages=block_messages_to_insert)

                """
                Resource info messages

                """
                resource_messages = self._get_messages_in_batch(self.pending_resource_queue)

                if resource_messages:
                    logger.debug(
                        "Got {} messages from resource queue, "
                        "{} reprocessable as first messages, "
                        "{} reprocessable as last messages".format(len(resource_messages),
                                                                   len(reprocessable_first_resource_messages),
                                                                   len(reprocessable_last_resource_messages)))
                    logger.debug(f"BENC: resource messages are: {resource_messages}")

                    insert_resource_messages = []
                    for msg in resource_messages:
                        task_try_id = str(msg['task_id']) + "." + str(msg['try_id'])
                        if msg['first_msg']:
                            # Update the running time to try table if first message
                            msg['task_status_name'] = States.running.name
                            msg['task_try_time_running'] = msg['timestamp']

                            if task_try_id in inserted_tries:  # TODO: needs to become task_id and try_id, and check against inserted_tries
                                reprocessable_first_resource_messages.append(msg)
                            else:
                                if task_try_id in deferred_resource_messages:
                                    logger.error("Task {} already has a deferred resource message. Discarding previous message.".format(msg['task_id']))
                                deferred_resource_messages[task_try_id] = msg
                        elif msg['last_msg']:
                            # This assumes that the primary key has been added
                            # to the try table already, so doesn't use the same
                            # deferral logic as the first_msg case.
                            msg['task_status_name'] = States.running_ended.name
                            reprocessable_last_resource_messages.append(msg)
                        else:
                            # Insert to resource table if not first/last (start/stop) message message
                            insert_resource_messages.append(msg)

                    if insert_resource_messages:
                        self._insert(table=RESOURCE, messages=insert_resource_messages)

                if reprocessable_first_resource_messages:
                    self._insert(table=STATUS, messages=reprocessable_first_resource_messages)
                    self._update(table=TRY,
                                 columns=['task_try_time_running',
                                          'run_id', 'task_id', 'try_id',
                                          'block_id', 'hostname'],
                                 messages=reprocessable_first_resource_messages)

                if reprocessable_last_resource_messages:
                    self._insert(table=STATUS, messages=reprocessable_last_resource_messages)
            except Exception:
                logger.exception("Exception in db loop: this might have been a malformed message, or some other error. monitoring data may have been lost")
                exception_happened = True
        if exception_happened:
            raise RuntimeError("An exception happened sometime during database processing and should have been logged in database_manager.log")

    @wrap_with_logs(target="database_manager")
    def _migrate_logs_to_internal(self, logs_queue: queue.Queue, queue_tag: str, kill_event: threading.Event) -> None:
        logger.info("Starting processing for queue {}".format(queue_tag))

        while not kill_event.is_set() or logs_queue.qsize() != 0:
            logger.debug("""Checking STOP conditions for {} threads: {}, {}"""
                         .format(queue_tag, kill_event.is_set(), logs_queue.qsize() != 0))
            try:
                x, addr = logs_queue.get(timeout=0.1)
            except queue.Empty:
                continue
            else:
                if queue_tag == 'priority' and x == 'STOP':
                    self.close()
                elif queue_tag == 'priority':  # implicitly not 'STOP'
                    assert isinstance(x, tuple)
                    assert len(x) == 2
                    assert x[0] in [MessageType.WORKFLOW_INFO, MessageType.TASK_INFO], \
                        "_migrate_logs_to_internal can only migrate WORKFLOW_,TASK_INFO message from priority queue, got x[0] == {}".format(x[0])
                    self._dispatch_to_internal(x)
                elif queue_tag == 'resource':
                    assert isinstance(x, tuple), "_migrate_logs_to_internal was expecting a tuple, got {}".format(x)
                    assert x[0] == MessageType.RESOURCE_INFO, \
                        "_migrate_logs_to_internal can only migrate RESOURCE_INFO message from resource queue, got tag {}, message {}".format(x[0], x)
                    self._dispatch_to_internal(x)
                elif queue_tag == 'node':
                    assert len(x) == 2, "expected message tuple to have exactly two elements"
                    assert x[0] == MessageType.NODE_INFO, "_migrate_logs_to_internal can only migrate NODE_INFO messages from node queue"

                    self._dispatch_to_internal(x)
                elif queue_tag == "block":
                    self._dispatch_to_internal(x)
                else:
                    logger.error(f"Discarding because unknown queue tag '{queue_tag}', message: {x}")

    def _dispatch_to_internal(self, x: Tuple) -> None:
        if x[0] in [MessageType.WORKFLOW_INFO, MessageType.TASK_INFO]:
            self.pending_priority_queue.put(cast(Any, x))
        elif x[0] == MessageType.RESOURCE_INFO:
            body = x[1]
            self.pending_resource_queue.put(body)
        elif x[0] == MessageType.NODE_INFO:
            assert len(x) == 2, "expected NODE_INFO tuple to have exactly two elements"

            logger.info("Will put {} to pending node queue".format(x[1]))
            self.pending_node_queue.put(x[1])
        elif x[0] == MessageType.BLOCK_INFO:
            logger.info("Will put {} to pending block queue".format(x[1]))
            self.pending_block_queue.put(x[-1])
        else:
            logger.error("Discarding message of unknown type {}".format(x[0]))

    def _update(self, table: str, columns: List[str], messages: List[MonitoringMessage]) -> None:
        try:
            done = False
            while not done:
                try:
                    self.db.update(table=table, columns=columns, messages=messages)
                    done = True
                except sa.exc.OperationalError as e:
                    # This code assumes that an OperationalError is something that will go away eventually
                    # if retried - for example, the database being locked because someone else is readying
                    # the tables we are trying to write to. If that assumption is wrong, then this loop
                    # may go on forever.
                    logger.warning("Got a database OperationalError. Ignoring and retrying on the assumption that it is recoverable: {}".format(e))
                    self.db.rollback()
                    time.sleep(1)  # hard coded 1s wait - this should be configurable or exponential backoff or something

        except KeyboardInterrupt:
            logger.exception("KeyboardInterrupt when trying to update Table {}".format(table))
            try:
                self.db.rollback()
            except Exception:
                logger.exception("Rollback failed")
            raise
        except Exception:
            logger.exception("Got exception when trying to update table {}".format(table))
            try:
                self.db.rollback()
            except Exception:
                logger.exception("Rollback failed")

    def _insert(self, table: str, messages: List[MonitoringMessage]) -> None:
        try:
            done = False
            while not done:
                try:
                    self.db.insert(table=table, messages=messages)
                    done = True
                except sa.exc.OperationalError as e:
                    # hoping that this is a database locked error during _update, not some other problem
                    logger.warning("Got a database OperationalError. Ignoring and retrying on the assumption that it is recoverable: {}".format(e))
                    self.db.rollback()
                    time.sleep(1)  # hard coded 1s wait - this should be configurable or exponential backoff or something
        except KeyboardInterrupt:
            logger.exception("KeyboardInterrupt when trying to update Table {}".format(table))
            try:
                self.db.rollback()
            except Exception:
                logger.exception("Rollback failed")
            raise
        except Exception:
            logger.exception("Got exception when trying to insert to table {}".format(table))
            try:
                self.db.rollback()
            except Exception:
                logger.exception("Rollback failed")

    def _get_messages_in_batch(self, msg_queue: "queue.Queue[X]") -> List[X]:
        messages = []  # type: List[X]
        start = time.time()
        while True:
            if time.time() - start >= self.batching_interval or len(messages) >= self.batching_threshold:
                break
            try:
                x = msg_queue.get(timeout=0.1)
                # logger.debug("Database manager receives a message {}".format(x))
            except queue.Empty:
                logger.debug("Database manager has not received any message.")
                break
            else:
                messages.append(x)
        return messages

    def close(self) -> None:
        logger.info("Database Manager cleanup initiated.")
        if not self.workflow_end and self.workflow_start_message:
            logger.info("Logging workflow end info to database due to abnormal exit")
            time_completed = datetime.datetime.now()
            msg = {'time_completed': time_completed,
                   'workflow_duration': (time_completed - self.workflow_start_message['time_began']).total_seconds()}
            self.workflow_start_message.update(msg)
            self._update(table=WORKFLOW,
                         columns=['run_id', 'time_completed',
                                  'workflow_duration'],
                         messages=[self.workflow_start_message])
        self.batching_interval = float('inf')
        self.batching_threshold = float('inf')
        self._kill_event.set()


@wrap_with_logs(target="database_manager")
def dbm_starter(exception_q: "queue.Queue[Tuple[str, str]]",
                priority_msgs: "queue.Queue[TaggedMonitoringMessage]",
                node_msgs: "queue.Queue[MonitoringMessage]",
                block_msgs: "queue.Queue[MonitoringMessage]",
                resource_msgs: "queue.Queue[MonitoringMessage]",
                db_url: str,
                logdir: str,
                logging_level: int) -> None:
    """Start the database manager process

    The DFK should start this function. The args, kwargs match that of the monitoring config

    """
    setproctitle("parsl: monitoring database")

    try:
        dbm = DatabaseManager(db_url=db_url,
                              logdir=logdir,
                              logging_level=logging_level)
        logger.info("Starting dbm in dbm starter")
        dbm.start(priority_msgs, node_msgs, block_msgs, resource_msgs)
    except KeyboardInterrupt:
        logger.exception("KeyboardInterrupt signal caught")
        dbm.close()
        raise
    except Exception as e:
        logger.exception("dbm.start exception")
        exception_q.put(("DBM", str(e)))
        dbm.close()

    logger.info("End of dbm_starter")<|MERGE_RESOLUTION|>--- conflicted
+++ resolved
@@ -26,7 +26,6 @@
     from sqlalchemy.orm import mapperlib
     from sqlalchemy.orm import sessionmaker
     from sqlalchemy.orm import declarative_base
-
 except ImportError:
     _sqlalchemy_enabled = False
 else:
@@ -69,14 +68,9 @@
         self.session = Session()
 
     def _get_mapper(self, table_obj: Table) -> Mapper:
-<<<<<<< HEAD
         all_mappers: Set[Mapper]
         all_mappers = set()
         for mapper_registry in mapperlib._all_registries():
-=======
-        all_mappers = set()
-        for mapper_registry in mapperlib._all_registries():  # type: ignore
->>>>>>> e1ce3dab
             all_mappers.update(mapper_registry.mappers)
         mapper_gen = (
             mapper for mapper in all_mappers
