import os
import time
import logging
import datetime
import functools

from parsl.multiprocessing import ForkProcess
from multiprocessing import Event, Queue
from queue import Empty
from parsl.process_loggers import wrap_with_logs

from parsl.monitoring.message_type import MessageType
from parsl.monitoring.radios import MonitoringRadio, UDPRadio, ResultsRadio, HTEXRadio, FilesystemRadio
from typing import Any, Callable, Dict, List, Sequence, Tuple

logger = logging.getLogger(__name__)


def monitor_wrapper(f: Any,           # per app
                    args: Sequence,   # per invocation
                    kwargs: Dict,     # per invocation
                    x_try_id: int,    # per invocation
                    x_task_id: int,   # per invocation
                    monitoring_hub_url: str,   # per workflow
                    run_id: str,      # per workflow
                    logging_level: int,  # per workflow
                    sleep_dur: float,  # per workflow
                    radio_mode: str,   # per executor
                    monitor_resources: bool,  # per workflow
                    run_dir: str) -> Tuple[Callable, Sequence, Dict]:
    """Wrap the Parsl app with a function that will call the monitor function and point it at the correct pid when the task begins.
    """

<<<<<<< HEAD
    # this makes assumptions that when subsequently executed with the same
    # cache key, then the relevant parameters will not have changed from the
    # first invocation with that cache key (otherwise, the resulting cached
    # closure will be incorrectly cached)
    cache_key = (run_id, f, radio_mode)

    if cache_key in monitoring_wrapper_cache:
        parsl_monitoring_wrapper = monitoring_wrapper_cache[cache_key]

    else:

        # This is all of functools.WRAPPER_ASSIGNMENTS except __module__.
        # Assigning __module__ in @wraps is causing the entire module to be
        # serialized. This doesn't happen on the underlying wrapped function
        # and doesn't happen if no @wraps is specified.
        # I am unsure why.
        @functools.wraps(f, assigned=('__name__', '__qualname__', '__doc__', '__annotations__'))
        def parsl_monitoring_wrapper(*args: List[Any], **kwargs: Dict[str, Any]) -> Any:
            task_id = kwargs.pop('_parsl_monitoring_task_id')
            try_id = kwargs.pop('_parsl_monitoring_try_id')
            terminate_event = Event()
            terminate_queue: Queue[List[Any]]
            terminate_queue = Queue()
            # Send first message to monitoring router
            send_first_message(try_id,
                               task_id,
                               monitoring_hub_url,
                               run_id,
                               radio_mode,
                               run_dir)

            if monitor_resources:
                # create the monitor process and start
                # TODO: this process will make its own monitoring radio
                # which in the case of the ResultsRadio, at present will
                # not be able to get its results into this processes
                # monitoring messages list.
                # can I extract them right before kill time?
                pp = ForkProcess(target=monitor,
                                 args=(os.getpid(),
                                       try_id,
                                       task_id,
                                       monitoring_hub_url,
                                       run_id,
                                       radio_mode,
                                       logging_level,
                                       sleep_dur,
                                       run_dir,
                                       terminate_event,
                                       terminate_queue),
                                 daemon=True,
                                 name="Monitor-Wrapper-{}".format(task_id))
                pp.start()
                p = pp
                #  TODO: awkwardness because ForkProcess is not directly a constructor
                # and type-checking is expecting p to be optional and cannot
                # narrow down the type of p in this block.

            else:
                p = None

            # this logic flow is fairly contorted - can it look cleaner?
            # different wrapper structure, eg?
            try:
                ret_v = f(*args, **kwargs)
            finally:
                # There's a chance of zombification if the workers are killed by some signals (?)
                if p:
                    # TODO: can I get monitoring results out of here somehow?
                    # eg a shared object that comes back with more results?
                    # (terminate_event is already a shared object...)
                    # so just a single box that will be populated once at exit.
                    # nothing more nuanced than that - deliberately avoiding queues that can get full, for example.
                    terminate_event.set()
                    try:
                        more_monitoring_messages = terminate_queue.get(timeout=30)
                    except Empty:
                        more_monitoring_messages = []

                    p.join(30)  # 60 second delay for this all together (30+10) -- this timeout will be hit in the case of an unusually long end-of-loop
                    if p.exitcode is None:
                        logger.warn("Event-based termination of monitoring helper took too long. Using process-based termination.")
                        p.terminate()
                        # DANGER: this can corrupt shared queues according to docs.
                        # So, better that the above termination event worked.
                        # This is why this log message is a warning
                        p.join()

                send_last_message(try_id,
                                  task_id,
                                  monitoring_hub_url,
                                  run_id,
                                  radio_mode, run_dir)

            # if we reach here, the finally block has run, and
            # ret_v has been populated. so we can do the return
            # that used to live inside the try: block.
            # If that block raised an exception, then the finally
            # block would run, but then we would not come to this
            # return statement. As before.
            if radio_mode == "results":
                # this import has to happen here, not at the top level: we
                # want the result_radio_queue from the import on the
                # execution side - we *don't* want to get the (empty)
                # result_radio_queue on the submit side, send that with the
                # closure, and then send it (still empty) back. This is pretty
                # subtle, which suggests it needs either lots of documentation
                # or perhaps something nicer than using globals like this?
                from parsl.monitoring.radios import result_radio_queue
                assert isinstance(result_radio_queue, list)
                assert isinstance(more_monitoring_messages, list)

                full = result_radio_queue + more_monitoring_messages

                # due to fork/join when there are already results in the
                # queue, messages may appear in `full` via two routes:
                # once in process, and once via forking and joining.
                # At present that seems to happen only with first_msg messages,
                # so here check that full only has one.
                first_msg = [m for m in full if m[1]['first_msg']]  # type: ignore
                not_first_msg = [m for m in full if not m[1]['first_msg']]  # type: ignore

                # now assume there will be at least one first_msg
                full = [first_msg[0]] + not_first_msg

                return (full, ret_v)
            else:
                return ret_v

        monitoring_wrapper_cache[cache_key] = parsl_monitoring_wrapper
=======
    @wraps(f)
    def wrapped(*args: List[Any], **kwargs: Dict[str, Any]) -> Any:
        task_id = kwargs.pop('_parsl_monitoring_task_id')
        try_id = kwargs.pop('_parsl_monitoring_try_id')
        terminate_event = Event()
        # Send first message to monitoring router
        send_first_message(try_id,
                           task_id,
                           monitoring_hub_url,
                           run_id,
                           radio_mode,
                           run_dir)

        if monitor_resources:
            # create the monitor process and start
            pp = ForkProcess(target=monitor,
                             args=(os.getpid(),
                                   try_id,
                                   task_id,
                                   monitoring_hub_url,
                                   run_id,
                                   radio_mode,
                                   logging_level,
                                   sleep_dur,
                                   run_dir,
                                   terminate_event),
                             daemon=True,
                             name="Monitor-Wrapper-{}".format(task_id))
            pp.start()
            p = pp
            #  TODO: awkwardness because ForkProcess is not directly a constructor
            # and type-checking is expecting p to be optional and cannot
            # narrow down the type of p in this block.

        else:
            p = None

        try:
            return f(*args, **kwargs)
        finally:
            # There's a chance of zombification if the workers are killed by some signals (?)
            if p:
                terminate_event.set()
                p.join(30)  # 30 second delay for this -- this timeout will be hit in the case of an unusually long end-of-loop
                if p.exitcode is None:
                    logger.warn("Event-based termination of monitoring helper took too long. Using process-based termination.")
                    p.terminate()
                    # DANGER: this can corrupt shared queues according to docs.
                    # So, better that the above termination event worked.
                    # This is why this log message is a warning
                    p.join()

            send_last_message(try_id,
                              task_id,
                              monitoring_hub_url,
                              run_id,
                              radio_mode, run_dir)
>>>>>>> 6b963ba8

    new_kwargs = kwargs.copy()
    new_kwargs['_parsl_monitoring_task_id'] = x_task_id
    new_kwargs['_parsl_monitoring_try_id'] = x_try_id

    return (parsl_monitoring_wrapper, args, new_kwargs)


@wrap_with_logs
def send_first_message(try_id: int,
                       task_id: int,
                       monitoring_hub_url: str,
                       run_id: str, radio_mode: str, run_dir: str) -> None:
    send_first_last_message(try_id, task_id, monitoring_hub_url, run_id,
                            radio_mode, run_dir, False)


@wrap_with_logs
def send_last_message(try_id: int,
                      task_id: int,
                      monitoring_hub_url: str,
                      run_id: str, radio_mode: str, run_dir: str) -> None:
    send_first_last_message(try_id, task_id, monitoring_hub_url, run_id,
                            radio_mode, run_dir, True)


def send_first_last_message(try_id: int,
                            task_id: int,
                            monitoring_hub_url: str,
                            run_id: str, radio_mode: str, run_dir: str,
                            is_last: bool) -> None:
    import platform
    import os

    radio: MonitoringRadio
    if radio_mode == "udp":
        radio = UDPRadio(monitoring_hub_url,
                         source_id=task_id)
    elif radio_mode == "htex":
        radio = HTEXRadio(monitoring_hub_url,
                          source_id=task_id)
    elif radio_mode == "filesystem":
        radio = FilesystemRadio(monitoring_url=monitoring_hub_url,
                                source_id=task_id, run_dir=run_dir)
    elif radio_mode == "results":
        radio = ResultsRadio(monitoring_url=monitoring_hub_url,
                             source_id=task_id)
    else:
        raise RuntimeError(f"Unknown radio mode: {radio_mode}")

    msg = (MessageType.RESOURCE_INFO,
           {'run_id': run_id,
            'try_id': try_id,
            'task_id': task_id,
            'hostname': platform.node(),
            'block_id': os.environ.get('PARSL_WORKER_BLOCK_ID'),
            'first_msg': not is_last,
            'last_msg': is_last,
            'timestamp': datetime.datetime.now()
    })
    radio.send(msg)
    return


@wrap_with_logs
def monitor(pid: int,
            try_id: int,
            task_id: int,
            monitoring_hub_url: str,
            run_id: str,
            radio_mode: str,
            logging_level: int,
            sleep_dur: float,
            run_dir: str,
            # removed all defaults because unused and there's no meaningful default for terminate_event.
            # these probably should become named arguments, with a *, and named at invocation.
            terminate_event: Any,
            terminate_queue: Any) -> None:  # cannot be Event because of multiprocessing type weirdness.
    """Monitors the Parsl task's resources by pointing psutil to the task's pid and watching it and its children.

    This process makes calls to logging, but deliberately does not attach
    any log handlers. Previously, there was a handler which logged to a
    file in /tmp, but this was usually not useful or even accessible.
    In some circumstances, it might be useful to hack in a handler so the
    logger calls remain in place.
    """
    import logging
    import platform
    import psutil

    from parsl.utils import setproctitle

    setproctitle("parsl: task resource monitor")

    radio: MonitoringRadio
    if radio_mode == "udp":
        radio = UDPRadio(monitoring_hub_url,
                         source_id=task_id)
    elif radio_mode == "htex":
        radio = HTEXRadio(monitoring_hub_url,
                          source_id=task_id)
    elif radio_mode == "filesystem":
        radio = FilesystemRadio(monitoring_url=monitoring_hub_url,
                                source_id=task_id, run_dir=run_dir)
    elif radio_mode == "results":
        radio = ResultsRadio(monitoring_url=monitoring_hub_url,
                             source_id=task_id)
    else:
        raise RuntimeError(f"Unknown radio mode: {radio_mode}")

    logging.debug("start of monitor")

    # these values are simple to log. Other information is available in special formats such as memory below.
    simple = ["cpu_num", 'create_time', 'cwd', 'exe', 'memory_percent', 'nice', 'name', 'num_threads', 'pid', 'ppid', 'status', 'username']
    # values that can be summed up to see total resources used by task process and its children
    summable_values = ['memory_percent', 'num_threads']

    pm = psutil.Process(pid)

    children_user_time = {}  # type: Dict[int, float]
    children_system_time = {}  # type: Dict[int, float]

    def accumulate_and_prepare() -> Dict[str, Any]:
        d = {"psutil_process_" + str(k): v for k, v in pm.as_dict().items() if k in simple}
        d["run_id"] = run_id
        d["task_id"] = task_id
        d["try_id"] = try_id
        d['resource_monitoring_interval'] = sleep_dur
        d['hostname'] = platform.node()
        d['first_msg'] = False
        d['last_msg'] = False
        d['timestamp'] = datetime.datetime.now()

        logging.debug("getting children")
        children = pm.children(recursive=True)
        logging.debug("got children")

        d["psutil_cpu_count"] = psutil.cpu_count()
        d['psutil_process_memory_virtual'] = pm.memory_info().vms
        d['psutil_process_memory_resident'] = pm.memory_info().rss
        d['psutil_process_time_user'] = pm.cpu_times().user
        d['psutil_process_time_system'] = pm.cpu_times().system
        d['psutil_process_children_count'] = len(children)
        try:
            d['psutil_process_disk_write'] = pm.io_counters().write_chars
            d['psutil_process_disk_read'] = pm.io_counters().read_chars
        except Exception:
            # occasionally pid temp files that hold this information are unvailable to be read so set to zero
            logging.exception("Exception reading IO counters for main process. Recorded IO usage may be incomplete", exc_info=True)
            d['psutil_process_disk_write'] = 0
            d['psutil_process_disk_read'] = 0
        for child in children:
            for k, v in child.as_dict(attrs=summable_values).items():
                d['psutil_process_' + str(k)] += v
            child_user_time = child.cpu_times().user
            child_system_time = child.cpu_times().system
            children_user_time[child.pid] = child_user_time
            children_system_time[child.pid] = child_system_time
            d['psutil_process_memory_virtual'] += child.memory_info().vms
            d['psutil_process_memory_resident'] += child.memory_info().rss
            try:
                d['psutil_process_disk_write'] += child.io_counters().write_chars
                d['psutil_process_disk_read'] += child.io_counters().read_chars
            except Exception:
                # occassionally pid temp files that hold this information are unvailable to be read so add zero
                logging.exception("Exception reading IO counters for child {k}. Recorded IO usage may be incomplete".format(k=k), exc_info=True)
                d['psutil_process_disk_write'] += 0
                d['psutil_process_disk_read'] += 0
        total_children_user_time = 0.0
        for child_pid in children_user_time:
            total_children_user_time += children_user_time[child_pid]
        total_children_system_time = 0.0
        for child_pid in children_system_time:
            total_children_system_time += children_system_time[child_pid]
        d['psutil_process_time_user'] += total_children_user_time
        d['psutil_process_time_system'] += total_children_system_time
        logging.debug("sending message")
        return d

    next_send = time.time()
    accumulate_dur = 5.0  # TODO: make configurable?

    while not terminate_event.is_set() and pm.is_running():
        logging.debug("start of monitoring loop")
        try:
            d = accumulate_and_prepare()
            if time.time() >= next_send:
                logging.debug("Sending intermediate resource message")
                radio.send((MessageType.RESOURCE_INFO, d))
                next_send += sleep_dur
        except Exception:
            logging.exception("Exception getting the resource usage. Not sending usage to Hub", exc_info=True)
        logging.debug("sleeping")

        # wait either until approx next send time, or the accumulation period
        # so the accumulation period will not be completely precise.
        # but before this, the sleep period was also not completely precise.
        # with a minimum floor of 0 to not upset wait

        terminate_event.wait(max(0, min(next_send - time.time(), accumulate_dur)))

    logging.debug("Sending final resource message")
    try:
        d = accumulate_and_prepare()
        radio.send((MessageType.RESOURCE_INFO, d))
    except Exception:
        logging.exception("Exception getting the resource usage. Not sending final usage to Hub", exc_info=True)

    # TODO: write out any accumulated messages that might have been
    # accumulated by the results radio, so that the task wrapper in the main
    # task process can see these results.
    from parsl.monitoring.radios import result_radio_queue
    logging.debug("Sending result_radio_queue")
    terminate_queue.put(result_radio_queue)

    logging.debug("End of monitoring helper")<|MERGE_RESOLUTION|>--- conflicted
+++ resolved
@@ -2,7 +2,7 @@
 import time
 import logging
 import datetime
-import functools
+from functools import wraps
 
 from parsl.multiprocessing import ForkProcess
 from multiprocessing import Event, Queue
@@ -31,143 +31,13 @@
     """Wrap the Parsl app with a function that will call the monitor function and point it at the correct pid when the task begins.
     """
 
-<<<<<<< HEAD
-    # this makes assumptions that when subsequently executed with the same
-    # cache key, then the relevant parameters will not have changed from the
-    # first invocation with that cache key (otherwise, the resulting cached
-    # closure will be incorrectly cached)
-    cache_key = (run_id, f, radio_mode)
-
-    if cache_key in monitoring_wrapper_cache:
-        parsl_monitoring_wrapper = monitoring_wrapper_cache[cache_key]
-
-    else:
-
-        # This is all of functools.WRAPPER_ASSIGNMENTS except __module__.
-        # Assigning __module__ in @wraps is causing the entire module to be
-        # serialized. This doesn't happen on the underlying wrapped function
-        # and doesn't happen if no @wraps is specified.
-        # I am unsure why.
-        @functools.wraps(f, assigned=('__name__', '__qualname__', '__doc__', '__annotations__'))
-        def parsl_monitoring_wrapper(*args: List[Any], **kwargs: Dict[str, Any]) -> Any:
-            task_id = kwargs.pop('_parsl_monitoring_task_id')
-            try_id = kwargs.pop('_parsl_monitoring_try_id')
-            terminate_event = Event()
-            terminate_queue: Queue[List[Any]]
-            terminate_queue = Queue()
-            # Send first message to monitoring router
-            send_first_message(try_id,
-                               task_id,
-                               monitoring_hub_url,
-                               run_id,
-                               radio_mode,
-                               run_dir)
-
-            if monitor_resources:
-                # create the monitor process and start
-                # TODO: this process will make its own monitoring radio
-                # which in the case of the ResultsRadio, at present will
-                # not be able to get its results into this processes
-                # monitoring messages list.
-                # can I extract them right before kill time?
-                pp = ForkProcess(target=monitor,
-                                 args=(os.getpid(),
-                                       try_id,
-                                       task_id,
-                                       monitoring_hub_url,
-                                       run_id,
-                                       radio_mode,
-                                       logging_level,
-                                       sleep_dur,
-                                       run_dir,
-                                       terminate_event,
-                                       terminate_queue),
-                                 daemon=True,
-                                 name="Monitor-Wrapper-{}".format(task_id))
-                pp.start()
-                p = pp
-                #  TODO: awkwardness because ForkProcess is not directly a constructor
-                # and type-checking is expecting p to be optional and cannot
-                # narrow down the type of p in this block.
-
-            else:
-                p = None
-
-            # this logic flow is fairly contorted - can it look cleaner?
-            # different wrapper structure, eg?
-            try:
-                ret_v = f(*args, **kwargs)
-            finally:
-                # There's a chance of zombification if the workers are killed by some signals (?)
-                if p:
-                    # TODO: can I get monitoring results out of here somehow?
-                    # eg a shared object that comes back with more results?
-                    # (terminate_event is already a shared object...)
-                    # so just a single box that will be populated once at exit.
-                    # nothing more nuanced than that - deliberately avoiding queues that can get full, for example.
-                    terminate_event.set()
-                    try:
-                        more_monitoring_messages = terminate_queue.get(timeout=30)
-                    except Empty:
-                        more_monitoring_messages = []
-
-                    p.join(30)  # 60 second delay for this all together (30+10) -- this timeout will be hit in the case of an unusually long end-of-loop
-                    if p.exitcode is None:
-                        logger.warn("Event-based termination of monitoring helper took too long. Using process-based termination.")
-                        p.terminate()
-                        # DANGER: this can corrupt shared queues according to docs.
-                        # So, better that the above termination event worked.
-                        # This is why this log message is a warning
-                        p.join()
-
-                send_last_message(try_id,
-                                  task_id,
-                                  monitoring_hub_url,
-                                  run_id,
-                                  radio_mode, run_dir)
-
-            # if we reach here, the finally block has run, and
-            # ret_v has been populated. so we can do the return
-            # that used to live inside the try: block.
-            # If that block raised an exception, then the finally
-            # block would run, but then we would not come to this
-            # return statement. As before.
-            if radio_mode == "results":
-                # this import has to happen here, not at the top level: we
-                # want the result_radio_queue from the import on the
-                # execution side - we *don't* want to get the (empty)
-                # result_radio_queue on the submit side, send that with the
-                # closure, and then send it (still empty) back. This is pretty
-                # subtle, which suggests it needs either lots of documentation
-                # or perhaps something nicer than using globals like this?
-                from parsl.monitoring.radios import result_radio_queue
-                assert isinstance(result_radio_queue, list)
-                assert isinstance(more_monitoring_messages, list)
-
-                full = result_radio_queue + more_monitoring_messages
-
-                # due to fork/join when there are already results in the
-                # queue, messages may appear in `full` via two routes:
-                # once in process, and once via forking and joining.
-                # At present that seems to happen only with first_msg messages,
-                # so here check that full only has one.
-                first_msg = [m for m in full if m[1]['first_msg']]  # type: ignore
-                not_first_msg = [m for m in full if not m[1]['first_msg']]  # type: ignore
-
-                # now assume there will be at least one first_msg
-                full = [first_msg[0]] + not_first_msg
-
-                return (full, ret_v)
-            else:
-                return ret_v
-
-        monitoring_wrapper_cache[cache_key] = parsl_monitoring_wrapper
-=======
     @wraps(f)
     def wrapped(*args: List[Any], **kwargs: Dict[str, Any]) -> Any:
         task_id = kwargs.pop('_parsl_monitoring_task_id')
         try_id = kwargs.pop('_parsl_monitoring_try_id')
         terminate_event = Event()
+        terminate_queue: Queue[List[Any]]
+        terminate_queue = Queue()
         # Send first message to monitoring router
         send_first_message(try_id,
                            task_id,
@@ -188,7 +58,8 @@
                                    logging_level,
                                    sleep_dur,
                                    run_dir,
-                                   terminate_event),
+                                   terminate_event,
+                                   terminate_queue),
                              daemon=True,
                              name="Monitor-Wrapper-{}".format(task_id))
             pp.start()
@@ -201,12 +72,22 @@
             p = None
 
         try:
-            return f(*args, **kwargs)
+            ret_v = f(*args, **kwargs)
         finally:
             # There's a chance of zombification if the workers are killed by some signals (?)
             if p:
                 terminate_event.set()
-                p.join(30)  # 30 second delay for this -- this timeout will be hit in the case of an unusually long end-of-loop
+
+                try:
+                    more_monitoring_messages = terminate_queue.get(timeout=30)
+                except Empty:
+                    more_monitoring_messages = []
+
+                p.join(30)
+                # 30 second delay for this -- this timeout will be hit in the
+                # case of an unusually long end-of-loop, plus 30 seconds from
+                # the earlier get.
+
                 if p.exitcode is None:
                     logger.warn("Event-based termination of monitoring helper took too long. Using process-based termination.")
                     p.terminate()
@@ -220,13 +101,47 @@
                               monitoring_hub_url,
                               run_id,
                               radio_mode, run_dir)
->>>>>>> 6b963ba8
+
+        # if we reach here, the finally block has run, and
+        # ret_v has been populated. so we can do the return
+        # that used to live inside the try: block.
+        # If that block raised an exception, then the finally
+        # block would run, but then we would not come to this
+        # return statement. As before.
+        if radio_mode == "results":
+            # this import has to happen here, not at the top level: we
+            # want the result_radio_queue from the import on the
+            # execution side - we *don't* want to get the (empty)
+            # result_radio_queue on the submit side, send that with the
+            # closure, and then send it (still empty) back. This is pretty
+            # subtle, which suggests it needs either lots of documentation
+            # or perhaps something nicer than using globals like this?
+            from parsl.monitoring.radios import result_radio_queue
+            assert isinstance(result_radio_queue, list)
+            assert isinstance(more_monitoring_messages, list)
+
+            full = result_radio_queue + more_monitoring_messages
+
+            # due to fork/join when there are already results in the
+            # queue, messages may appear in `full` via two routes:
+            # once in process, and once via forking and joining.
+            # At present that seems to happen only with first_msg messages,
+            # so here check that full only has one.
+            first_msg = [m for m in full if m[1]['first_msg']]  # type: ignore[index]
+            not_first_msg = [m for m in full if not m[1]['first_msg']]  # type: ignore[index]
+
+            # now assume there will be at least one first_msg
+            full = [first_msg[0]] + not_first_msg
+
+            return (full, ret_v)
+        else:
+            return ret_v
 
     new_kwargs = kwargs.copy()
     new_kwargs['_parsl_monitoring_task_id'] = x_task_id
     new_kwargs['_parsl_monitoring_try_id'] = x_try_id
 
-    return (parsl_monitoring_wrapper, args, new_kwargs)
+    return (wrapped, args, new_kwargs)
 
 
 @wrap_with_logs
