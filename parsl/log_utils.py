--- conflicted
+++ resolved
@@ -18,13 +18,8 @@
 
 
 DEFAULT_FORMAT = (
-<<<<<<< HEAD
-    "%(created)f %(asctime)s %(levelname)s %(processName)s-%(process)d "
-    "%(threadName)s-%(thread)d %(name)s:%(lineno)d %(funcName)s "
-=======
     "%(created)f %(asctime)s %(processName)s-%(process)d "
     "%(threadName)s-%(thread)d %(name)s:%(lineno)d %(funcName)s %(levelname)s: "
->>>>>>> 03287d2e
     "%(message)s"
 )
 
@@ -44,7 +39,8 @@
          - None
     """
     if format_string is None:
-        format_string = "%(asctime)s %(name)s:%(lineno)d %(processName)s(%(process)d) %(threadName)s [%(levelname)s]  %(message)s"
+        # format_string = "%(asctime)s %(name)s [%(levelname)s] Thread:%(thread)d %(message)s"
+        format_string = "%(asctime)s %(name)s:%(lineno)d [%(levelname)s]  %(message)s"
 
     logger = logging.getLogger(name)
     logger.setLevel(logging.DEBUG)
