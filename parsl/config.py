from __future__ import annotations

import logging
import typeguard

from typing import Callable, Iterable, Optional, Sequence, Union
from typing_extensions import Literal

from parsl.utils import RepresentationMixin
from parsl.executors.base import ParslExecutor
from parsl.executors.threads import ThreadPoolExecutor
from parsl.errors import ConfigurationError
import parsl.dataflow.taskrecord as taskrecord
from parsl.monitoring import MonitoringHub
from parsl.usage_tracking.api import UsageInformation

logger = logging.getLogger(__name__)


class Config(RepresentationMixin, UsageInformation):
    """
    Specification of Parsl configuration options.

    Parameters
    ----------
    executors : sequence of ParslExecutor, optional
        List (or other iterable) of `ParslExecutor` instances to use for executing tasks.
        Default is (:class:`~parsl.executors.threads.ThreadPoolExecutor()`,).
    app_cache : bool, optional
        Enable app caching. Default is True.
    checkpoint_files : sequence of str, optional
        List of paths to checkpoint files. See :func:`parsl.utils.get_all_checkpoints` and
        :func:`parsl.utils.get_last_checkpoint` for helpers. Default is None.
    checkpoint_mode : str, optional
        Checkpoint mode to use, can be ``'dfk_exit'``, ``'task_exit'``, ``'periodic'`` or ``'manual'``.
        If set to `None`, checkpointing will be disabled. Default is None.
    checkpoint_period : str, optional
        Time interval (in "HH:MM:SS") at which to checkpoint completed tasks. Only has an effect if
        ``checkpoint_mode='periodic'``.
    garbage_collect : bool. optional.
        Delete task records from DFK when tasks have completed. Default: True
    internal_tasks_max_threads : int, optional
        Maximum number of threads to allocate for submit side internal tasks such as some data transfers
        or @joinapps
        Default is 10.
    monitoring : MonitoringHub, optional
        The config to use for database monitoring. Default is None which does not log to a database.
    retries : int, optional
        Set the number of retries (or available retry budget when using retry_handler) in case of failure. Default is 0.
    retry_handler : function, optional
        A user pluggable handler to decide if/how a task retry should happen.
        If no handler is specified, then each task failure incurs a retry cost
        of 1.
    run_dir : str, optional
        Path to run directory. Default is 'runinfo'.
    std_autopath : function, optional
        Sets the function used to generate stdout/stderr specifications when parsl.AUTO_LOGPATH is used. If no function
        is specified, generates paths that look like: ``rundir/NNN/task_logs/X/task_{id}_{name}{label}.{out/err}``
    strategy : str, optional
        Strategy to use for scaling blocks according to workflow needs. Can be 'simple', 'htex_auto_scale', 'none'
        or `None`.
        If 'none' or `None`, dynamic scaling will be disabled. Default is 'simple'. The literal value `None` is
        deprecated.
    strategy_period : float or int, optional
        How often the scaling strategy should be executed. Default is 5 seconds.
    max_idletime : float, optional
        The maximum idle time allowed for an executor before strategy could shut down unused blocks. Default is 120.0 seconds.
    usage_tracking : bool, optional
        Set this field to True to opt-in to Parsl's usage tracking system. Parsl only collects minimal, non personally-identifiable,
        information used for reporting to our funding agencies. Default is False.
    initialize_logging : bool, optional
        Make DFK optionally not initialize any logging. Log messages
        will still be passed into the python logging system under the
        ``parsl`` logger name, but the logging system will not by default
        perform any further log system configuration. Most noticeably,
        it will not create a parsl.log logfile.  The use case for this
        is when parsl is used as a library in a bigger system which
        wants to configure logging in a way that makes sense for that
        bigger system as a whole.
    """

    @typeguard.typechecked
    def __init__(self,
                 executors: Optional[Iterable[ParslExecutor]] = None,
                 app_cache: bool = True,
                 checkpoint_files: Optional[Sequence[str]] = None,
                 checkpoint_mode: Union[None,
                                        Literal['task_exit'],
                                        Literal['periodic'],
                                        Literal['dfk_exit'],
                                        Literal['manual']] = None,
                 checkpoint_period: Optional[str] = None,
                 garbage_collect: bool = True,
                 internal_tasks_max_threads: int = 10,
                 retries: int = 0,
                 retry_handler: Optional[Callable[[Exception, taskrecord.TaskRecord], float]] = None,
                 run_dir: str = 'runinfo',
                 std_autopath: Optional[Callable] = None,
                 strategy: Optional[str] = 'simple',
                 strategy_period: Union[float, int] = 5,
                 max_idletime: float = 120.0,
                 monitoring: Optional[MonitoringHub] = None,
                 usage_tracking: bool = False,
                 initialize_logging: bool = True) -> None:

        executors = tuple(executors or [])
        if not executors:
            executors = (ThreadPoolExecutor(),)

        self._executors: Sequence[ParslExecutor] = executors
        self._validate_executors()

        self.app_cache = app_cache
        self.checkpoint_files = checkpoint_files
        self.checkpoint_mode = checkpoint_mode
        if checkpoint_period is not None:
            if checkpoint_mode is None:
                logger.debug('The requested `checkpoint_period={}` will have no effect because `checkpoint_mode=None`'.format(
                    checkpoint_period)
                )
            elif checkpoint_mode != 'periodic':
                logger.debug("Requested checkpoint period of {} only has an effect with checkpoint_mode='periodic'".format(
                    checkpoint_period)
                )
        if checkpoint_mode == 'periodic' and checkpoint_period is None:
            checkpoint_period = "00:30:00"
        self.checkpoint_period = checkpoint_period
        self.garbage_collect = garbage_collect
        self.internal_tasks_max_threads = internal_tasks_max_threads
        self.retries = retries
        self.retry_handler = retry_handler
        self.run_dir = run_dir
        self.strategy = strategy
        self.strategy_period = strategy_period
        self.max_idletime = max_idletime
        self.usage_tracking = usage_tracking
        self.initialize_logging = initialize_logging
        self.monitoring = monitoring
        self.std_autopath: Optional[Callable] = std_autopath

    @property
    def executors(self) -> Sequence[ParslExecutor]:
        return self._executors

    def _validate_executors(self) -> None:

        if len(self.executors) == 0:
            raise ConfigurationError('At least one executor must be specified')

        labels = [e.label for e in self.executors]
        duplicates = [e for n, e in enumerate(labels) if e in labels[:n]]
        if len(duplicates) > 0:
            raise ConfigurationError('Executors must have unique labels ({})'.format(
                ', '.join(['label={}'.format(repr(d)) for d in duplicates])))

<<<<<<< HEAD
        if 'all' in labels:
            raise ConfigurationError('Executor cannot be labelled "all"')
=======
    def get_usage_information(self):
        return {"executors_len": len(self.executors)}
>>>>>>> 42c0e2e7
<|MERGE_RESOLUTION|>--- conflicted
+++ resolved
@@ -153,10 +153,8 @@
             raise ConfigurationError('Executors must have unique labels ({})'.format(
                 ', '.join(['label={}'.format(repr(d)) for d in duplicates])))
 
-<<<<<<< HEAD
         if 'all' in labels:
             raise ConfigurationError('Executor cannot be labelled "all"')
-=======
+
     def get_usage_information(self):
-        return {"executors_len": len(self.executors)}
->>>>>>> 42c0e2e7
+        return {"executors_len": len(self.executors)}