import logging
from typing import List, Optional, Sequence, Union

from parsl.executors.status_handling import BlockProviderExecutor
<<<<<<< HEAD

from parsl.process_loggers import wrap_with_logs

=======
from parsl.jobs.strategy import Strategy
>>>>>>> 2c19a8fc
from parsl.utils import Timer

logger = logging.getLogger(__name__)


class JobStatusPoller(Timer):
    def __init__(self, *, strategy: Optional[str], max_idletime: float,
                 strategy_period: Union[float, int]) -> None:
        self._executors = []  # type: List[BlockProviderExecutor]
        self._strategy = Strategy(strategy=strategy,
                                  max_idletime=max_idletime)
        super().__init__(self.poll, interval=strategy_period, name="JobStatusPoller")

    @wrap_with_logs
    def poll(self) -> None:
        logger.info("POLL: update state")
        self._update_state()
        logger.debug("POLL: run error handlers")
        self._run_error_handlers(self._executors)
        logger.debug("POLL: strategize")
        self._strategy.strategize(self._executors)
        logger.debug("POLL: done")

    def _run_error_handlers(self, executors: List[BlockProviderExecutor]) -> None:
        for e in executors:
            e.handle_errors(e.status_facade)

    def _update_state(self) -> None:
        for item in self._executors:
            item.poll_facade()

    def add_executors(self, executors: Sequence[BlockProviderExecutor]) -> None:
        for executor in executors:
            if executor.status_polling_interval > 0:
                logger.debug("Adding executor {}".format(executor.label))
                self._executors.append(executor)
        self._strategy.add_executors(executors)

    def close(self, timeout: Optional[float] = None) -> None:
        super().close(timeout)
        for executor in self._executors:
            if not executor.bad_state_is_set:
                logger.info(f"Scaling in executor {executor.label}")

                # this code needs to be at least as many blocks as need
                # cancelling, but it is safe to be more, as the scaling
                # code will cope with being asked to cancel more blocks
                # than exist.
                block_count = len(executor.status_facade)
                executor.scale_in_facade(block_count)

            else:  # and bad_state_is_set
                logger.warning(f"Not scaling in executor {executor.label} because it is in bad state")<|MERGE_RESOLUTION|>--- conflicted
+++ resolved
@@ -2,13 +2,8 @@
 from typing import List, Optional, Sequence, Union
 
 from parsl.executors.status_handling import BlockProviderExecutor
-<<<<<<< HEAD
-
+from parsl.jobs.strategy import Strategy
 from parsl.process_loggers import wrap_with_logs
-
-=======
-from parsl.jobs.strategy import Strategy
->>>>>>> 2c19a8fc
 from parsl.utils import Timer
 
 logger = logging.getLogger(__name__)
