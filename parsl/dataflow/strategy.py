--- conflicted
+++ resolved
@@ -2,7 +2,6 @@
 import time
 import math
 
-<<<<<<< HEAD
 from typing import TYPE_CHECKING
 if TYPE_CHECKING:
     from parsl.dataflow.dflow import DataFlowKernel
@@ -11,11 +10,19 @@
 from typing import Any
 from typing import Callable
 from typing import Optional
-=======
+
+# this is used for testing a class to decide how to
+# print a status line. That might be better done inside
+# the executor class (i..e put the class specific behaviour
+# inside the class, rather than testing class instance-ness
+# here)
+
+# smells: testing class instance; importing a specific instance
+# of a thing that should be generic
+
+
 from parsl.executors.ipp import IPyParallelExecutor
 
-logger = logging.getLogger(__name__)
->>>>>>> 9a863986
 
 logger = logging.getLogger(__name__)
 
