--- conflicted
+++ resolved
@@ -208,9 +208,6 @@
 
         atexit.register(self.atexit_cleanup)
 
-<<<<<<< HEAD
-    def _send_task_log_info(self, task_record: taskrecord.TaskRecord) -> None:
-=======
     def __enter__(self):
         return self
 
@@ -218,13 +215,12 @@
         logger.debug("Exiting the context manager, calling cleanup for DFK")
         self.cleanup()
 
-    def _send_task_log_info(self, task_record: TaskRecord) -> None:
->>>>>>> 42c0e2e7
+    def _send_task_log_info(self, task_record: taskrecord.TaskRecord) -> None:
         if self.monitoring:
             task_log_info = self._create_task_log_info(task_record)
             self.monitoring.send(MessageType.TASK_INFO, task_log_info)
 
-    def _create_task_log_info(self, task_record: TaskRecord) -> Dict[str, Any]:
+    def _create_task_log_info(self, task_record: taskrecord.TaskRecord) -> Dict[str, Any]:
         """
         Create the dictionary that will be included in the log.
         """
@@ -759,17 +755,6 @@
         if self.monitoring is not None and self.monitoring.resource_monitoring_enabled:
             event("DFK_LAUNCH_TASK_MONITORING_WRAP_START", try_span)
             wrapper_logging_level = logging.DEBUG if self.monitoring.monitoring_debug else logging.INFO
-<<<<<<< HEAD
-            (function, args, kwargs) = self.monitoring.monitor_wrapper(function, args, kwargs, try_id, task_id,
-                                                                       self.monitoring.monitoring_hub_url,
-                                                                       self.run_id,
-                                                                       wrapper_logging_level,
-                                                                       self.monitoring.resource_monitoring_interval,
-                                                                       executor.radio_mode,
-                                                                       executor.monitor_resources(),
-                                                                       self.run_dir)
-            event("DFK_LAUNCH_TASK_MONITORING_WRAP_END", try_span)
-=======
             (function, args, kwargs) = monitor_wrapper(f=function,
                                                        args=args,
                                                        kwargs=kwargs,
@@ -782,7 +767,7 @@
                                                        radio_mode=executor.radio_mode,
                                                        monitor_resources=executor.monitor_resources(),
                                                        run_dir=self.run_dir)
->>>>>>> 42c0e2e7
+            event("DFK_LAUNCH_TASK_MONITORING_WRAP_END", try_span)
 
         event("DFK_LAUNCH_TASK_GET_SUBMITTER_LOCK_START", try_span)
         with self.submitter_lock:
@@ -796,18 +781,12 @@
         self._send_task_log_info(task_record)
         event("DFK_LAUNCH_TASK_SEND_TASK_LOG_INFO_END", try_span)
 
-<<<<<<< HEAD
-        if hasattr(exec_fu, "parsl_executor_task_span"):
-            span_bind_sub(try_span, exec_fu.parsl_executor_task_span)
-            logger.info(f"Parsl task {task_id} try {try_id} launched on executor {executor.label} "
-                        f"with executor id {exec_fu.parsl_executor_task_span.spanid}")
-=======
         if hasattr(exec_fu, "parsl_executor_task_id"):
+            # span_bind_sub(try_span, exec_fu.parsl_executor_task_span)
             logger.info(
                 f"Parsl task {task_id} try {try_id} launched on executor {executor.label} "
                 f"with executor id {exec_fu.parsl_executor_task_id}")
 
->>>>>>> 42c0e2e7
         else:
             logger.info(f"Parsl task {task_id} try {try_id} launched on executor {executor.label}")
 
@@ -1068,40 +1047,11 @@
         event("DFK_SUBMIT_CHOOSE_EXECUTOR_END", task_span)
         logger.debug("Task {} will be sent to executor {}".format(task_id, executor))
 
-<<<<<<< HEAD
-        # The below uses func.__name__ before it has been wrapped by any staging code.
-
-        event("DFK_SUBMIT_MUNGE_ARGS_START", task_span)
-        label = app_kwargs.get('label')
-        for kw in ['stdout', 'stderr']:
-            if kw in app_kwargs:
-                if app_kwargs[kw] == parsl.AUTO_LOGNAME:
-                    if kw not in ignore_for_cache:
-                        ignore_for_cache += [kw]
-                    app_kwargs[kw] = os.path.join(
-                                self.run_dir,
-                                'task_logs',
-                                str(int(task_id / 10000)).zfill(4),  # limit logs to 10k entries per directory
-                                'task_{}_{}{}.{}'.format(
-                                    str(task_id).zfill(4),
-                                    func.__name__,
-                                    '' if label is None else '_{}'.format(label),
-                                    kw)
-                    )
-
-=======
->>>>>>> 42c0e2e7
         resource_specification = app_kwargs.get('parsl_resource_specification', {})
-        event("DFK_SUBMIT_MUNGE_ARGS_END", task_span)
-
-<<<<<<< HEAD
+
         task_record: taskrecord.TaskRecord
-        task_record = {'depends': [],
-=======
-        task_record: TaskRecord
         task_record = {'args': app_args,
                        'depends': [],
->>>>>>> 42c0e2e7
                        'dfk': self,
                        'executor': executor,
                        'func': func,
@@ -1131,6 +1081,7 @@
         self.update_task_state(task_record, States.unsched)
         event("DFK_SUBMIT_UPDATE_UNSCHED_STATE_END", task_span)
 
+        event("DFK_SUBMIT_MUNGE_ARGS_START", task_span)
         for kw in ['stdout', 'stderr']:
             if kw in app_kwargs:
                 if app_kwargs[kw] == parsl.AUTO_LOGNAME:
@@ -1140,6 +1091,7 @@
                         app_kwargs[kw] = self.default_std_autopath(task_record, kw)
                     else:
                         app_kwargs[kw] = self.config.std_autopath(task_record, kw)
+        event("DFK_SUBMIT_MUNGE_ARGS_END", task_span)
 
         app_fu = AppFuture(task_record)
         task_record['app_fu'] = app_fu
@@ -1151,22 +1103,13 @@
         func = self._add_output_deps(executor, app_args, app_kwargs, app_fu, func)
         event("DFK_SUBMIT_ADD_DEPS_END", task_span)
 
-<<<<<<< HEAD
-        event("DFK_SUBMIT_UPDATE_KWARGS_START", task_span)
-        task_record.update({
-                    'args': app_args,
-                    'func': func,
-                    'kwargs': app_kwargs,
-                    'app_fu': app_fu})
-        event("DFK_SUBMIT_UPDATE_KWARGS_END", task_span)
-=======
         # Replace the function invocation in the TaskRecord with whatever file-staging
         # substitutions have been made.
+
         task_record.update({
                     'args': app_args,
                     'func': func,
                     'kwargs': app_kwargs})
->>>>>>> 42c0e2e7
 
         assert task_id not in self.tasks
 
@@ -1288,11 +1231,8 @@
             executor.run_dir = self.run_dir
             executor.hub_address = self.hub_address
             executor.hub_port = self.hub_zmq_port
-<<<<<<< HEAD
-=======
             if self.monitoring:
                 executor.monitoring_radio = self.monitoring.radio
->>>>>>> 42c0e2e7
             if hasattr(executor, 'provider'):
                 if hasattr(executor.provider, 'script_dir'):
                     executor.provider.script_dir = os.path.join(self.run_dir, 'submit_scripts')
@@ -1551,14 +1491,7 @@
             return {}
 
     @staticmethod
-<<<<<<< HEAD
     def _log_std_streams(task_record: taskrecord.TaskRecord) -> None:
-        if task_record['app_fu'].stdout is not None:
-            logger.info("Standard output for task {} available at {}".format(task_record['id'], task_record['app_fu'].stdout))
-        if task_record['app_fu'].stderr is not None:
-            logger.info("Standard error for task {} available at {}".format(task_record['id'], task_record['app_fu'].stderr))
-=======
-    def _log_std_streams(task_record: TaskRecord) -> None:
         tid = task_record['id']
 
         def log_std_stream(name: str, target) -> None:
@@ -1592,7 +1525,6 @@
                 taskrecord['func_name'],
                 '' if label is None else '_{}'.format(label),
                 kw))
->>>>>>> 42c0e2e7
 
 
 class DataFlowKernelLoader:
