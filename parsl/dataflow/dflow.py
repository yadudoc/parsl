--- conflicted
+++ resolved
@@ -715,13 +715,9 @@
             Future that tracks the execution of the submitted function
         """
         task_id = task_record['id']
-<<<<<<< HEAD
         task_span = task_record['span']
         event("DFK_LAUNCH_TASK_START", task_span)
-        executable = task_record['func']
-=======
         function = task_record['func']
->>>>>>> beb53721
         args = task_record['args']
         kwargs = task_record['kwargs']
 
@@ -750,17 +746,6 @@
         if self.monitoring is not None and self.monitoring.resource_monitoring_enabled:
             event("DFK_LAUNCH_TASK_MONITORING_WRAP_START", try_span)
             wrapper_logging_level = logging.DEBUG if self.monitoring.monitoring_debug else logging.INFO
-<<<<<<< HEAD
-            (executable, args, kwargs) = self.monitoring.monitor_wrapper(executable, args, kwargs, try_id, task_id,
-                                                                         self.monitoring.monitoring_hub_url,
-                                                                         self.run_id,
-                                                                         wrapper_logging_level,
-                                                                         self.monitoring.resource_monitoring_interval,
-                                                                         executor.radio_mode,
-                                                                         executor.monitor_resources(),
-                                                                         self.run_dir)
-            event("DFK_LAUNCH_TASK_MONITORING_WRAP_END", try_span)
-=======
             (function, args, kwargs) = self.monitoring.monitor_wrapper(function, args, kwargs, try_id, task_id,
                                                                        self.monitoring.monitoring_hub_url,
                                                                        self.run_id,
@@ -769,17 +754,13 @@
                                                                        executor.radio_mode,
                                                                        executor.monitor_resources(),
                                                                        self.run_dir)
->>>>>>> beb53721
+            event("DFK_LAUNCH_TASK_MONITORING_WRAP_END", try_span)
 
         event("DFK_LAUNCH_TASK_GET_SUBMITTER_LOCK_START", try_span)
         with self.submitter_lock:
-<<<<<<< HEAD
             event("DFK_LAUNCH_TASK_GET_SUBMITTER_LOCK_END", try_span)
-            exec_fu = executor.submit(executable, task_record['resource_specification'], *args, **kwargs)
+            exec_fu = executor.submit(function, task_record['resource_specification'], *args, **kwargs)
         event("DFK_LAUNCH_TASK_UPDATE_TASK_STATE_START", try_span)
-=======
-            exec_fu = executor.submit(function, task_record['resource_specification'], *args, **kwargs)
->>>>>>> beb53721
         self.update_task_state(task_record, States.launched)
         event("DFK_LAUNCH_TASK_UPDATE_TASK_STATE_END", try_span)
 
