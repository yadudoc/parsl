import importlib
import logging
import uuid
from typing import Any, Dict, List, Union

import parsl.serialize.concretes as concretes
from parsl.serialize.base import SerializerBase
<<<<<<< HEAD
from parsl.trace import span_bind_sub, event

=======
from parsl.serialize.errors import DeserializerPluginError
>>>>>>> 70b9a2cd

logger = logging.getLogger(__name__)


methods_for_code: Dict[bytes, SerializerBase] = {}


def register_method_for_code(s: SerializerBase) -> None:
    methods_for_code[s.identifier] = s


register_method_for_code(concretes.DillCallableSerializer())


methods_for_data: Dict[bytes, SerializerBase] = {}


def register_method_for_data(s: SerializerBase) -> None:
    methods_for_data[s.identifier] = s


register_method_for_data(concretes.PickleSerializer())
register_method_for_data(concretes.DillSerializer())


<<<<<<< HEAD
def pack_apply_message(func: Any,
                       args: Any,
                       kwargs: Any,
                       buffer_threshold: int = int(128 * 1e6),
                       super_spantype: Any = None,
                       super_spanid: Any = None) -> bytes:
=======
# When deserialize dynamically loads a deserializer, it will be stored here,
# rather than in the methods_for_* dictionaries, so that loading does not
# cause it to be used for future serializations.
additional_methods_for_deserialization: Dict[bytes, SerializerBase] = {}


def pack_apply_message(func: Any, args: Any, kwargs: Any, buffer_threshold: int = int(128 * 1e6)) -> bytes:
>>>>>>> 70b9a2cd
    """Serialize and pack function and parameters

    Parameters
    ----------

    func: Function
        A function to ship

    args: Tuple/list of objects
        positional parameters as a list

    kwargs: Dict
        Dict containing named parameters

    buffer_threshold: int
        Limits buffer to specified size in bytes. Exceeding this limit would give you
        a warning in the log. Default is 128MB.
    """
    pack_apply_id = str(uuid.uuid4())
    if super_spantype is not None and super_spanid is not None:
        span_bind_sub(super_spantype, super_spanid, "PACKAPPLY", pack_apply_id)

    event("SERIALIZE_PACK_APPLY_FUNC", "PACKAPPLY", pack_apply_id)
    b_func = serialize(func, buffer_threshold=buffer_threshold)

    event("SERIALIZE_PACK_APPLY_ARGS", "PACKAPPLY", pack_apply_id)
    b_args = serialize(args, buffer_threshold=buffer_threshold)

    event("SERIALIZE_PACK_APPLY_KWARGS", "PACKAPPLY", pack_apply_id)
    b_kwargs = serialize(kwargs, buffer_threshold=buffer_threshold)

    event("SERIALIZE_PACK_APPLY_PACK_BUFFERS", "PACKAPPLY", pack_apply_id)
    packed_buffer = pack_buffers([b_func, b_args, b_kwargs])

    event("SERIALIZE_PACK_APPLY_END", "PACKAPPLY", pack_apply_id)
    return packed_buffer


def unpack_apply_message(packed_buffer: bytes, user_ns: Any = None, copy: Any = False) -> List[Any]:
    """ Unpack and deserialize function and parameters

    """
    return [deserialize(buf) for buf in unpack_buffers(packed_buffer)]


def serialize(obj: Any, buffer_threshold: int = int(1e6)) -> bytes:
    """ Try available serialization methods one at a time

    Individual serialization methods might raise a TypeError (eg. if objects are non serializable)
    This method will raise the exception from the last method that was tried, if all methods fail.
    """
    result: Union[bytes, Exception]
    if callable(obj):
        methods = methods_for_code
    else:
        methods = methods_for_data

    for method in methods.values():
        try:
            result = method.identifier + b'\n' + method.serialize(obj)
        except Exception as e:
            result = e
            continue
        else:
            break

    if isinstance(result, BaseException):
        raise result
    else:
        if len(result) > buffer_threshold:
            logger.warning(f"Serialized object exceeds buffer threshold of {buffer_threshold} bytes, this could cause overflows")
        return result


def deserialize(payload: bytes) -> Any:
    """
    Parameters
    ----------
    payload : str
       Payload object to be deserialized

    """
    header, body = payload.split(b'\n', 1)

    if header in methods_for_code:
        deserializer = methods_for_code[header]
    elif header in methods_for_data:
        deserializer = methods_for_data[header]
    elif header in additional_methods_for_deserialization:
        deserializer = additional_methods_for_deserialization[header]
    else:
        logger.info("Trying to dynamically load deserializer: {!r}".format(header))
        # This is a user plugin point, so expect exceptions to happen.
        try:
            module_name, class_name = header.split(b' ', 1)
            decoded_module_name = module_name.decode('utf-8')
            module = importlib.import_module(decoded_module_name)
            deserializer_class = getattr(module, class_name.decode('utf-8'))
            deserializer = deserializer_class()
            additional_methods_for_deserialization[header] = deserializer
        except Exception as e:
            raise DeserializerPluginError(header) from e

    result = deserializer.deserialize(body)

    return result


def pack_buffers(buffers: List[bytes]) -> bytes:
    """
    Parameters
    ----------
    buffers: list of byte strings
    """
    packed = b''
    for buf in buffers:
        s_length = bytes(str(len(buf)) + '\n', 'utf-8')
        packed += s_length + buf

    return packed


def unpack_buffers(packed_buffer: bytes) -> List[bytes]:
    """
    Parameters
    ----------
    packed_buffers : packed buffer as byte sequence
    """
    unpacked = []
    while packed_buffer:
        s_length, buf = packed_buffer.split(b'\n', 1)
        i_length = int(s_length.decode('utf-8'))
        current, packed_buffer = buf[:i_length], buf[i_length:]
        unpacked.extend([current])

    return unpacked


def unpack_and_deserialize(packed_buffer: bytes) -> Any:
    """ Unpacks a packed buffer of 3 byte sequences and returns the
    deserialized contents for use in function application.
    Parameters
    ----------
    packed_buffers : packed buffer of 3 byte sequences
    """
    unpacked = []
    while packed_buffer:
        s_length, buf = packed_buffer.split(b'\n', 1)
        i_length = int(s_length.decode('utf-8'))
        current, packed_buffer = buf[:i_length], buf[i_length:]
        deserialized = deserialize(current)
        unpacked.extend([deserialized])

    assert len(unpacked) == 3, "Unpack expects 3 buffers, got {}".format(len(unpacked))

    return unpacked<|MERGE_RESOLUTION|>--- conflicted
+++ resolved
@@ -5,12 +5,9 @@
 
 import parsl.serialize.concretes as concretes
 from parsl.serialize.base import SerializerBase
-<<<<<<< HEAD
+from parsl.serialize.errors import DeserializerPluginError
 from parsl.trace import span_bind_sub, event
 
-=======
-from parsl.serialize.errors import DeserializerPluginError
->>>>>>> 70b9a2cd
 
 logger = logging.getLogger(__name__)
 
@@ -36,22 +33,18 @@
 register_method_for_data(concretes.DillSerializer())
 
 
-<<<<<<< HEAD
+# When deserialize dynamically loads a deserializer, it will be stored here,
+# rather than in the methods_for_* dictionaries, so that loading does not
+# cause it to be used for future serializations.
+additional_methods_for_deserialization: Dict[bytes, SerializerBase] = {}
+
+
 def pack_apply_message(func: Any,
                        args: Any,
                        kwargs: Any,
                        buffer_threshold: int = int(128 * 1e6),
                        super_spantype: Any = None,
                        super_spanid: Any = None) -> bytes:
-=======
-# When deserialize dynamically loads a deserializer, it will be stored here,
-# rather than in the methods_for_* dictionaries, so that loading does not
-# cause it to be used for future serializations.
-additional_methods_for_deserialization: Dict[bytes, SerializerBase] = {}
-
-
-def pack_apply_message(func: Any, args: Any, kwargs: Any, buffer_threshold: int = int(128 * 1e6)) -> bytes:
->>>>>>> 70b9a2cd
     """Serialize and pack function and parameters
 
     Parameters
