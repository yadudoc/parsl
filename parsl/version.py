"""Set module version.

<Major>.<Minor>.<maintenance>[alpha/beta/..]
Alphas will be numbered like this -> 0.4.0a0
"""
<<<<<<< HEAD
VERSION = '1.0.0-lsst-dm-202103'
=======
VERSION = '1.1.0a1'
>>>>>>> bf91a162
<|MERGE_RESOLUTION|>--- conflicted
+++ resolved
@@ -3,8 +3,4 @@
 <Major>.<Minor>.<maintenance>[alpha/beta/..]
 Alphas will be numbered like this -> 0.4.0a0
 """
-<<<<<<< HEAD
-VERSION = '1.0.0-lsst-dm-202103'
-=======
-VERSION = '1.1.0a1'
->>>>>>> bf91a162
+VERSION = '1.1.0a1-lsst-dm-202103'