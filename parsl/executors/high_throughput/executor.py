import logging
import math
import pickle
import subprocess
import threading
import typing
import warnings
from collections import defaultdict
from concurrent.futures import Future
from dataclasses import dataclass
from typing import Callable, Dict, List, Optional, Sequence, Tuple, Union

import typeguard

import parsl.launchers
from parsl import curvezmq
from parsl.addresses import get_all_addresses
from parsl.app.errors import RemoteExceptionWrapper
from parsl.data_provider.staging import Staging
from parsl.executors.errors import BadMessage, ScalingFailed
from parsl.executors.high_throughput import zmq_pipes
from parsl.executors.high_throughput.errors import CommandClientTimeoutError
from parsl.executors.high_throughput.mpi_prefix_composer import (
    VALID_LAUNCHERS,
    validate_resource_spec,
)
from parsl.executors.status_handling import BlockProviderExecutor
from parsl.jobs.states import TERMINAL_STATES, JobState, JobStatus
from parsl.process_loggers import wrap_with_logs
from parsl.providers import LocalProvider
from parsl.providers.base import ExecutionProvider
from parsl.serialize import deserialize, pack_res_spec_apply_message
from parsl.serialize.errors import DeserializationError, SerializationError
from parsl.usage_tracking.api import UsageInformation
from parsl.utils import RepresentationMixin

logger = logging.getLogger(__name__)

DEFAULT_LAUNCH_CMD = ("process_worker_pool.py {debug} {max_workers_per_node} "
                      "-a {addresses} "
                      "-p {prefetch_capacity} "
                      "-c {cores_per_worker} "
                      "-m {mem_per_worker} "
                      "--poll {poll_period} "
                      "--task_port={task_port} "
                      "--result_port={result_port} "
                      "--cert_dir {cert_dir} "
                      "--logdir={logdir} "
                      "--block_id={{block_id}} "
                      "--hb_period={heartbeat_period} "
                      "{address_probe_timeout_string} "
                      "--hb_threshold={heartbeat_threshold} "
                      "--drain_period={drain_period} "
                      "--cpu-affinity {cpu_affinity} "
                      "{enable_mpi_mode} "
                      "--mpi-launcher={mpi_launcher} "
                      "--available-accelerators {accelerators}")

GENERAL_HTEX_PARAM_DOCS = """provider : :class:`~parsl.providers.base.ExecutionProvider`
       Provider to access computation resources. Can be one of :class:`~parsl.providers.aws.aws.EC2Provider`,
        :class:`~parsl.providers.cobalt.cobalt.Cobalt`,
        :class:`~parsl.providers.condor.condor.Condor`,
        :class:`~parsl.providers.googlecloud.googlecloud.GoogleCloud`,
        :class:`~parsl.providers.gridEngine.gridEngine.GridEngine`,
        :class:`~parsl.providers.local.local.Local`,
        :class:`~parsl.providers.sge.sge.GridEngine`,
        :class:`~parsl.providers.slurm.slurm.Slurm`, or
        :class:`~parsl.providers.torque.torque.Torque`.

    label : str
        Label for this executor instance.

    launch_cmd : str
        Command line string to launch the process_worker_pool from the provider. The command line string
        will be formatted with appropriate values for the following values (debug, task_url, result_url,
        cores_per_worker, nodes_per_block, heartbeat_period ,heartbeat_threshold, logdir). For example:
        launch_cmd="process_worker_pool.py {debug} -c {cores_per_worker} --task_url={task_url} --result_url={result_url}"

    address : string
        An address to connect to the main Parsl process which is reachable from the network in which
        workers will be running. This field expects an IPv4 address (xxx.xxx.xxx.xxx).
        Most login nodes on clusters have several network interfaces available, only some of which
        can be reached from the compute nodes. This field can be used to limit the executor to listen
        only on a specific interface, and limiting connections to the internal network.
        By default, the executor will attempt to enumerate and connect through all possible addresses.
        Setting an address here overrides the default behavior.
        default=None

    worker_ports : (int, int)
        Specify the ports to be used by workers to connect to Parsl. If this option is specified,
        worker_port_range will not be honored.

    worker_port_range : (int, int)
        Worker ports will be chosen between the two integers provided.

    interchange_port_range : (int, int)
        Port range used by Parsl to communicate with the Interchange.

    working_dir : str
        Working dir to be used by the executor.

    worker_debug : Bool
        Enables worker debug logging.

    prefetch_capacity : int
        Number of tasks that could be prefetched over available worker capacity.
        When there are a few tasks (<100) or when tasks are long running, this option should
        be set to 0 for better load balancing. Default is 0.

    address_probe_timeout : int | None
        Managers attempt connecting over many different addresses to determine a viable address.
        This option sets a time limit in seconds on the connection attempt.
        Default of None implies 30s timeout set on worker.

    heartbeat_threshold : int
        Seconds since the last message from the counterpart in the communication pair:
        (interchange, manager) after which the counterpart is assumed to be un-available. Default: 120s

    heartbeat_period : int
        Number of seconds after which a heartbeat message indicating liveness is sent to the
        counterpart (interchange, manager). Default: 30s

    poll_period : int
        Timeout period to be used by the executor components in milliseconds. Increasing poll_periods
        trades performance for cpu efficiency. Default: 10ms

    drain_period : int
        The number of seconds after start when workers will begin to drain
        and then exit. Set this to a time that is slightly less than the
        maximum walltime of batch jobs to avoid killing tasks while they
        execute. For example, you could set this to the walltime minus a grace
        period for the batch job to start the workers, minus the expected
        maximum length of an individual task.

    worker_logdir_root : string
        In case of a remote file system, specify the path to where logs will be kept.

    encrypted : bool
        Flag to enable/disable encryption (CurveZMQ). Default is False.
"""  # Documentation for params used by both HTEx and MPIEx


class HighThroughputExecutor(BlockProviderExecutor, RepresentationMixin, UsageInformation):
    __doc__ = f"""Executor designed for cluster-scale

    The HighThroughputExecutor system has the following components:
      1. The HighThroughputExecutor instance which is run as part of the Parsl script.
      2. The Interchange which acts as a load-balancing proxy between workers and Parsl
      3. The multiprocessing based worker pool which coordinates task execution over several
         cores on a node.
      4. ZeroMQ pipes connect the HighThroughputExecutor, Interchange and the process_worker_pool

    Here is a diagram

    .. code:: python


                        |  Data   |  Executor   |  Interchange  | External Process(es)
                        |  Flow   |             |               |
                   Task | Kernel  |             |               |
                 +----->|-------->|------------>|->outgoing_q---|-> process_worker_pool
                 |      |         |             | batching      |    |         |
           Parsl<---Fut-|         |             | load-balancing|  result   exception
                     ^  |         |             | watchdogs     |    |         |
                     |  |         |   Q_mngmnt  |               |    V         V
                     |  |         |    Thread<--|-incoming_q<---|--- +---------+
                     |  |         |      |      |               |
                     |  |         |      |      |               |
                     +----update_fut-----+


    Each of the workers in each process_worker_pool has access to its local rank through
    an environmental variable, ``PARSL_WORKER_RANK``. The local rank is unique for each process
    and is an integer in the range from 0 to the number of workers per in the pool minus 1.
    The workers also have access to the ID of the worker pool as ``PARSL_WORKER_POOL_ID``
    and the size of the worker pool as ``PARSL_WORKER_COUNT``.


    Parameters
    ----------

    {GENERAL_HTEX_PARAM_DOCS}

    cores_per_worker : float
        cores to be assigned to each worker. Oversubscription is possible
        by setting cores_per_worker < 1.0. Default=1

    mem_per_worker : float
        GB of memory required per worker. If this option is specified, the node manager
        will check the available memory at startup and limit the number of workers such that
        the there's sufficient memory for each worker. Default: None

    max_workers : int
        Deprecated. Please use max_workers_per_node instead.

    max_workers_per_node : int
        Caps the number of workers launched per node. Default: None

    cpu_affinity: string
        Whether or how each worker process sets thread affinity. Options include "none" to forgo
        any CPU affinity configuration, "block" to assign adjacent cores to workers
        (ex: assign 0-1 to worker 0, 2-3 to worker 1), and
        "alternating" to assign cores to workers in round-robin
        (ex: assign 0,2 to worker 0, 1,3 to worker 1).
        The "block-reverse" option assigns adjacent cores to workers, but assigns
        the CPUs with large indices to low index workers (ex: assign 2-3 to worker 1, 0,1 to worker 2)

    available_accelerators: int | list
        Accelerators available for workers to use. Each worker will be pinned to exactly one of the provided
        accelerators, and no more workers will be launched than the number of accelerators.

        Either provide the list of accelerator names or the number available. If a number is provided,
        Parsl will create names as integers starting with 0.

        default: empty list

    enable_mpi_mode: bool
        If enabled, MPI launch prefixes will be composed for the batch scheduler based on
        the nodes available in each batch job and the resource_specification dict passed
        from the app. This is an experimental feature, please refer to the following doc section
        before use:  https://parsl.readthedocs.io/en/stable/userguide/mpi_apps.html

    mpi_launcher: str
        This field is only used if enable_mpi_mode is set. Select one from the
        list of supported MPI launchers = ("srun", "aprun", "mpiexec").
        default: "mpiexec"
    """

    @typeguard.typechecked
    def __init__(self,
                 label: str = 'HighThroughputExecutor',
                 provider: ExecutionProvider = LocalProvider(),
                 launch_cmd: Optional[str] = None,
                 address: Optional[str] = None,
                 worker_ports: Optional[Tuple[int, int]] = None,
                 worker_port_range: Optional[Tuple[int, int]] = (54000, 55000),
                 interchange_port_range: Optional[Tuple[int, int]] = (55000, 56000),
                 storage_access: Optional[List[Staging]] = None,
                 working_dir: Optional[str] = None,
                 worker_debug: bool = False,
                 cores_per_worker: float = 1.0,
                 mem_per_worker: Optional[float] = None,
                 max_workers: Optional[Union[int, float]] = None,
                 max_workers_per_node: Optional[Union[int, float]] = None,
                 cpu_affinity: str = 'none',
                 available_accelerators: Union[int, Sequence[str]] = (),
                 prefetch_capacity: int = 0,
                 heartbeat_threshold: int = 120,
                 heartbeat_period: int = 30,
                 drain_period: Optional[int] = None,
                 poll_period: int = 10,
                 address_probe_timeout: Optional[int] = None,
                 worker_logdir_root: Optional[str] = None,
                 enable_mpi_mode: bool = False,
                 mpi_launcher: str = "mpiexec",
                 block_error_handler: Union[bool, Callable[[BlockProviderExecutor, Dict[str, JobStatus]], None]] = True,
                 encrypted: bool = False,
                 benc_interchange_cli: str = "rust"):

        logger.debug("Initializing HighThroughputExecutor")

        BlockProviderExecutor.__init__(self, provider=provider, block_error_handler=block_error_handler)
        self.benc_interchange_cli = benc_interchange_cli
        self.label = label
        self.worker_debug = worker_debug
        self.storage_access = storage_access
        self.working_dir = working_dir
        self.cores_per_worker = cores_per_worker
        self.mem_per_worker = mem_per_worker
        self.prefetch_capacity = prefetch_capacity
        self.address = address
        self.address_probe_timeout = address_probe_timeout
        if self.address:
            self.all_addresses = address
        else:
            self.all_addresses = ','.join(get_all_addresses())

        if max_workers:
            self._warn_deprecated("max_workers", "max_workers_per_node")
        self.max_workers_per_node = max_workers_per_node or max_workers or float("inf")

        mem_slots = self.max_workers_per_node
        cpu_slots = self.max_workers_per_node
        if hasattr(self.provider, 'mem_per_node') and \
                self.provider.mem_per_node is not None and \
                mem_per_worker is not None and \
                mem_per_worker > 0:
            mem_slots = math.floor(self.provider.mem_per_node / mem_per_worker)
        if hasattr(self.provider, 'cores_per_node') and \
                self.provider.cores_per_node is not None:
            cpu_slots = math.floor(self.provider.cores_per_node / cores_per_worker)

        # Set the list of available accelerators
        if isinstance(available_accelerators, int):
            # If the user provide an integer, create some names for them
            available_accelerators = list(map(str, range(available_accelerators)))
        self.available_accelerators = list(available_accelerators)

        # Determine the number of workers per node
        self._workers_per_node = min(self.max_workers_per_node, mem_slots, cpu_slots)
        if len(self.available_accelerators) > 0:
            self._workers_per_node = min(self._workers_per_node, len(available_accelerators))
        if self._workers_per_node == float('inf'):
            self._workers_per_node = 1  # our best guess-- we do not have any provider hints

        self._task_counter = 0
        self.worker_ports = worker_ports
        self.worker_port_range = worker_port_range
        self.interchange_proc: Optional[subprocess.Popen] = None
        self.interchange_port_range = interchange_port_range
        self.heartbeat_threshold = heartbeat_threshold
        self.heartbeat_period = heartbeat_period
        self.drain_period = drain_period
        self.poll_period = poll_period
        self.run_dir = '.'
        self.worker_logdir_root = worker_logdir_root
        self.cpu_affinity = cpu_affinity
        self.encrypted = encrypted
        self.cert_dir = None

        self.enable_mpi_mode = enable_mpi_mode
        assert mpi_launcher in VALID_LAUNCHERS, \
            f"mpi_launcher must be set to one of {VALID_LAUNCHERS}"
        if self.enable_mpi_mode:
            assert isinstance(self.provider.launcher, parsl.launchers.SimpleLauncher), \
                "mpi_mode requires the provider to be configured to use a SimpleLauncher"

        self.mpi_launcher = mpi_launcher

        if not launch_cmd:
            launch_cmd = DEFAULT_LAUNCH_CMD
        self.launch_cmd = launch_cmd

    radio_mode = "htex"

    def _warn_deprecated(self, old: str, new: str):
        warnings.warn(
            f"{old} is deprecated and will be removed in a future release. "
            f"Please use {new} instead.",
            DeprecationWarning,
            stacklevel=2
        )

    @property
    def max_workers(self):
        self._warn_deprecated("max_workers", "max_workers_per_node")
        return self.max_workers_per_node

    @max_workers.setter
    def max_workers(self, val: Union[int, float]):
        self._warn_deprecated("max_workers", "max_workers_per_node")
        self.max_workers_per_node = val

    @property
    def logdir(self):
        return "{}/{}".format(self.run_dir, self.label)

    @property
    def worker_logdir(self):
        if self.worker_logdir_root is not None:
            return "{}/{}".format(self.worker_logdir_root, self.label)
        return self.logdir

    def initialize_scaling(self):
        """Compose the launch command and scale out the initial blocks.
        """
        debug_opts = "--debug" if self.worker_debug else ""
        max_workers_per_node = "" if self.max_workers_per_node == float('inf') else "--max_workers_per_node={}".format(self.max_workers_per_node)
        enable_mpi_opts = "--enable_mpi_mode " if self.enable_mpi_mode else ""

        address_probe_timeout_string = ""
        if self.address_probe_timeout:
            address_probe_timeout_string = "--address_probe_timeout={}".format(self.address_probe_timeout)

        l_cmd = self.launch_cmd.format(debug=debug_opts,
                                       prefetch_capacity=self.prefetch_capacity,
                                       address_probe_timeout_string=address_probe_timeout_string,
                                       addresses=self.all_addresses,
                                       task_port=self.worker_task_port,
                                       result_port=self.worker_result_port,
                                       cores_per_worker=self.cores_per_worker,
                                       mem_per_worker=self.mem_per_worker,
                                       max_workers_per_node=max_workers_per_node,
                                       nodes_per_block=self.provider.nodes_per_block,
                                       heartbeat_period=self.heartbeat_period,
                                       heartbeat_threshold=self.heartbeat_threshold,
                                       drain_period=self.drain_period,
                                       poll_period=self.poll_period,
                                       cert_dir=self.cert_dir,
                                       logdir=self.worker_logdir,
                                       cpu_affinity=self.cpu_affinity,
                                       enable_mpi_mode=enable_mpi_opts,
                                       mpi_launcher=self.mpi_launcher,
                                       accelerators=" ".join(self.available_accelerators))
        self.launch_cmd = l_cmd
        logger.debug("Launch command: {}".format(self.launch_cmd))

        logger.debug("Starting HighThroughputExecutor with provider:\n%s", self.provider)

    def start(self):
        """Create the Interchange process and connect to it.
        """
        if self.encrypted and self.cert_dir is None:
            logger.debug("Creating CurveZMQ certificates")
            self.cert_dir = curvezmq.create_certificates(self.logdir)
        elif not self.encrypted and self.cert_dir:
            raise AttributeError(
                "The certificates directory path attribute (cert_dir) is defined, but the "
                "encrypted attribute is set to False. You must either change cert_dir to "
                "None or encrypted to True."
            )

        self.outgoing_q = zmq_pipes.TasksOutgoing(
            "127.0.0.1", self.interchange_port_range, self.cert_dir
        )
        self.incoming_q = zmq_pipes.ResultsIncoming(
            "127.0.0.1", self.interchange_port_range, self.cert_dir
        )
        self.command_client = zmq_pipes.CommandClient(
            "127.0.0.1", self.interchange_port_range, self.cert_dir
        )

        self._queue_management_thread = None
        self._start_queue_management_thread()
        self._start_local_interchange_process()

        logger.debug("Created management thread: {}".format(self._queue_management_thread))

        self.initialize_scaling()

    @wrap_with_logs
    def _queue_management_worker(self):
        """Listen to the queue for task status messages and handle them.

        Depending on the message, tasks will be updated with results, exceptions,
        or updates. It expects the following messages:

        .. code:: python

            {
               "task_id" : <task_id>
               "result"  : serialized result object, if task succeeded
               ... more tags could be added later
            }

            {
               "task_id" : <task_id>
               "exception" : serialized exception object, on failure
            }

        The `None` message is a die request. - TODO: i think this is never used?
        """
        logger.debug("Queue management worker starting")

        while not self.bad_state_is_set:
            try:
                msgs = self.incoming_q.get()

            except IOError as e:
                logger.exception("Caught broken queue with exception code {}: {}".format(e.errno, e))
                return

            except Exception as e:
                logger.exception("Caught unknown exception: {}".format(e))
                return

            else:

                if msgs is None:
                    logger.debug("Got None, exiting")
                    return

                else:
                    for serialized_msg in msgs:
                        try:
                            msg = pickle.loads(serialized_msg)
                        except pickle.UnpicklingError:
                            raise BadMessage("Message received could not be unpickled")

                        if msg['type'] == 'heartbeat':
                            continue
                        elif msg['type'] == 'result':
                            try:
                                tid = msg['task_id']
                            except Exception:
                                raise BadMessage("Message received does not contain 'task_id' field")

                            if tid == -1 and 'exception' in msg:
                                logger.warning("Executor shutting down due to exception from interchange")
                                exception = deserialize(msg['exception'])
                                self.set_bad_state_and_fail_all(exception)
                                break

                            task_fut = self.tasks.pop(tid)

                            if 'result' in msg:
                                result = deserialize(msg['result'])
                                task_fut.set_result(result)

                            elif 'exception' in msg:
                                try:
                                    s = deserialize(msg['exception'])
                                    # s should be a RemoteExceptionWrapper... so we can reraise it
                                    if isinstance(s, RemoteExceptionWrapper):
                                        try:
                                            s.reraise()
                                        except Exception as e:
                                            task_fut.set_exception(e)
                                    elif isinstance(s, Exception):
                                        task_fut.set_exception(s)
                                    else:
                                        raise ValueError("Unknown exception-like type received: {}".format(type(s)))
                                except Exception as e:
                                    # TODO could be a proper wrapped exception?
                                    task_fut.set_exception(
                                        DeserializationError("Received exception, but handling also threw an exception: {}".format(e)))
                            else:
                                raise BadMessage("Message received is neither result or exception")
                        else:
                            raise BadMessage("Message received with unknown type {}".format(msg['type']))

        logger.info("Queue management worker finished")

    def _start_local_interchange_process(self) -> None:
        """ Starts the interchange process locally

        Starts the interchange process locally and uses the command queue to
        get the worker task and result ports that the interchange has bound to.
        """
<<<<<<< HEAD

        if self.benc_interchange_cli == "rust":
            self.interchange_proc = subprocess.Popen(args=["rusterchange/target/debug/rusterchange", str(self.cert_dir)])
        elif self.benc_interchange_cli == "elixir":
            # this is going to leave residual elixirchange around because killing shell won't kill children...
            self.interchange_proc = subprocess.Popen(args=["cd elixirchange; MIX_ENV=prod mix run --no-halt"], shell=True)
        elif self.benc_interchange_cli == "idris2":
            self.interchange_proc = subprocess.Popen(args=["cd idris2interchange ; "
                                                           "gcc -shared gluezmq.c -lzmq -o glue_zmq.so && "
                                                           "idris2 main.idr -x main"], shell=True)
        else:
            raise RuntimeError("unknown benc-interchange type")

        # TODO: all these arguments below aren't used... so are they necessary? should there be
        # tests discovering they aren't used/passed?
=======
>>>>>>> 5e03e1f4

        interchange_config = {"client_address": "127.0.0.1",
                              "client_ports": (self.outgoing_q.port,
                                               self.incoming_q.port,
                                               self.command_client.port),
                              "interchange_address": self.address,
                              "worker_ports": self.worker_ports,
                              "worker_port_range": self.worker_port_range,
                              "hub_address": self.hub_address,
                              "hub_zmq_port": self.hub_zmq_port,
                              "logdir": self.logdir,
                              "heartbeat_threshold": self.heartbeat_threshold,
                              "poll_period": self.poll_period,
                              "logging_level": logging.DEBUG if self.worker_debug else logging.INFO,
                              "cert_dir": self.cert_dir,
                              }

        config_pickle = pickle.dumps(interchange_config)

        self.interchange_proc = subprocess.Popen(b"interchange.py", stdin=subprocess.PIPE)
        stdin = self.interchange_proc.stdin
        assert stdin is not None, "Popen should have created an IO object (vs default None) because of PIPE mode"

        logger.debug("Popened interchange process. Writing config object")
        stdin.write(config_pickle)
        stdin.flush()
        logger.debug("Sent config object. Requesting worker ports")
        try:
            (self.worker_task_port, self.worker_result_port) = self.command_client.run("WORKER_PORTS", timeout_s=120)
        except CommandClientTimeoutError:
            logger.error("Interchange has not completed initialization. Aborting")
            raise Exception("Interchange failed to start")
        logger.debug("Got worker ports")

    def _start_queue_management_thread(self):
        """Method to start the management thread as a daemon.

        Checks if a thread already exists, then starts it.
        Could be used later as a restart if the management thread dies.
        """
        if self._queue_management_thread is None:
            logger.debug("Starting queue management thread")
            self._queue_management_thread = threading.Thread(target=self._queue_management_worker, name="HTEX-Queue-Management-Thread")
            self._queue_management_thread.daemon = True
            self._queue_management_thread.start()
            logger.debug("Started queue management thread")

        else:
            logger.error("Management thread already exists, returning")

    def hold_worker(self, worker_id: str) -> None:
        """Puts a worker on hold, preventing scheduling of additional tasks to it.

        This is called "hold" mostly because this only stops scheduling of tasks,
        and does not actually kill the worker.

        Parameters
        ----------

        worker_id : str
            Worker id to be put on hold
        """
        self.command_client.run("HOLD_WORKER;{}".format(worker_id))
        logger.debug("Sent hold request to manager: {}".format(worker_id))

    # TODO: is this information available on the executor side?
    # for example the size of the self.tasks dictionary? (in which case,
    # we'd need to make sure we delete elements from it?)
    @property
    def outstanding(self) -> int:
        """Returns the count of tasks outstanding across the interchange
        and managers"""
        return self.command_client.run("OUTSTANDING_C")

    @property
    def connected_workers(self) -> int:
        """Returns the count of workers across all connected managers"""
        return self.command_client.run("WORKERS")

    def connected_managers(self) -> List[Dict[str, typing.Any]]:
        """Returns a list of dicts one for each connected managers.
        The dict contains info on manager(str:manager_id), block_id,
        worker_count, tasks(int), idle_durations(float), active(bool)
        """
        return self.command_client.run("MANAGERS")

    def connected_blocks(self) -> List[str]:
        """List of connected block ids"""
        return self.command_client.run("CONNECTED_BLOCKS")

    def _hold_block(self, block_id):
        """ Sends hold command to all managers which are in a specific block

        Parameters
        ----------
        block_id : str
             Block identifier of the block to be put on hold
        """

        managers = self.connected_managers()

        for manager in managers:
            if manager['block_id'] == block_id:
                logger.debug("Sending hold to manager: {}".format(manager['manager']))
                self.hold_worker(manager['manager'])

    def submit(self, func, resource_specification, *args, **kwargs):
        """Submits work to the outgoing_q.

        The outgoing_q is an external process listens on this
        queue for new work. This method behaves like a submit call as described here `Python docs: <https://docs.python.org/3/
        library/concurrent.futures.html#concurrent.futures.ThreadPoolExecutor>`_

        Args:
            - func (callable) : Callable function
            - resource_specification (dict): Dictionary containing relevant info about task that is needed by underlying executors.
            - args (list) : List of arbitrary positional arguments.

        Kwargs:
            - kwargs (dict) : A dictionary of arbitrary keyword args for func.

        Returns:
              Future
        """

        validate_resource_spec(resource_specification, self.enable_mpi_mode)

        if self.bad_state_is_set:
            raise self.executor_exception

        self._task_counter += 1
        task_id = self._task_counter

        # handle people sending blobs gracefully
        if logger.getEffectiveLevel() <= logging.DEBUG:
            args_to_print = tuple([ar if len(ar := repr(arg)) < 100 else (ar[:100] + '...') for arg in args])
            logger.debug("Pushing function {} to queue with args {}".format(func, args_to_print))

        fut = Future()
        fut.parsl_executor_task_id = task_id
        self.tasks[task_id] = fut

        try:
            fn_buf = pack_res_spec_apply_message(func, args, kwargs,
                                                 resource_specification=resource_specification,
                                                 buffer_threshold=1024 * 1024)
        except TypeError:
            raise SerializationError(func.__name__)

        msg = {"task_id": task_id, "buffer": fn_buf}

        # Post task to the outgoing queue
        self.outgoing_q.put(msg)

        # Return the future
        return fut

    @property
    def workers_per_node(self) -> Union[int, float]:
        return self._workers_per_node

    def scale_in(self, blocks: int, max_idletime: Optional[float] = None) -> List[str]:
        """Scale in the number of active blocks by specified amount.

        The scale in method here is very rude. It doesn't give the workers
        the opportunity to finish current tasks or cleanup. This is tracked
        in issue #530

        Parameters
        ----------

        blocks : int
             Number of blocks to terminate and scale_in by

        max_idletime: float
             A time to indicate how long a block should be idle to be a
             candidate for scaling in.

             If None then blocks will be force scaled in even if they are busy.

             If a float, then only idle blocks will be terminated, which may be less than
             the requested number.

        Returns
        -------
        List of block IDs scaled in
        """
        logger.debug(f"Scale in called, blocks={blocks}")

        @dataclass
        class BlockInfo:
            tasks: int  # sum of tasks in this block
            idle: float  # shortest idle time of any manager in this block

        # block_info will be populated from two sources:
        # the Job Status Poller mutable block list, and the list of blocks
        # which have connected to the interchange.

        def new_block_info():
            return BlockInfo(tasks=0, idle=float('inf'))

        block_info: Dict[str, BlockInfo] = defaultdict(new_block_info)

        for block_id, job_status in self._status.items():
            if job_status.state not in TERMINAL_STATES:
                block_info[block_id] = new_block_info()

        managers = self.connected_managers()
        for manager in managers:
            if not manager['active']:
                continue
            b_id = manager['block_id']
            block_info[b_id].tasks += manager['tasks']
            block_info[b_id].idle = min(block_info[b_id].idle, manager['idle_duration'])

        # The scaling policy is that longest idle blocks should be scaled down
        # in preference to least idle (most recently used) blocks.
        # Other policies could be implemented here.

        sorted_blocks = sorted(block_info.items(), key=lambda item: (-item[1].idle, item[1].tasks))

        logger.debug(f"Scale in selecting from {len(sorted_blocks)} blocks")
        if max_idletime is None:
            block_ids_to_kill = [x[0] for x in sorted_blocks[:blocks]]
        else:
            block_ids_to_kill = []
            for x in sorted_blocks:
                if x[1].idle > max_idletime and x[1].tasks == 0:
                    block_ids_to_kill.append(x[0])
                    if len(block_ids_to_kill) == blocks:
                        break

            logger.debug("Selected idle block ids to kill: {}".format(
                block_ids_to_kill))
            if len(block_ids_to_kill) < blocks:
                logger.warning(f"Could not find enough blocks to kill: wanted {blocks} but only selected {len(block_ids_to_kill)}")

        # Hold the block
        for block_id in block_ids_to_kill:
            self._hold_block(block_id)

        # Now kill via provider
        # Potential issue with multiple threads trying to remove the same blocks
        to_kill = [self.blocks_to_job_id[bid] for bid in block_ids_to_kill if bid in self.blocks_to_job_id]

        r = self.provider.cancel(to_kill)
        job_ids = self._filter_scale_in_ids(to_kill, r)

        # to_kill block_ids are fetched from self.blocks_to_job_id
        # If a block_id is in self.blocks_to_job_id, it must exist in self.job_ids_to_block
        block_ids_killed = [self.job_ids_to_block[jid] for jid in job_ids]

        return block_ids_killed

    def _get_launch_command(self, block_id: str) -> str:
        if self.launch_cmd is None:
            raise ScalingFailed(self, "No launch command")
        launch_cmd = self.launch_cmd.format(block_id=block_id)
        return launch_cmd

    def status(self) -> Dict[str, JobStatus]:

        # well this is a horrible place to put in a process poll...
        if self.interchange_proc.poll() is not None:
            logger.info("Setting bad state and failing")
            self.set_bad_state_and_fail_all(RuntimeError(f"Interchange process has gone away, exit code {self.interchange_proc.returncode}"))
            logger.info("Set bad state and fail done")
            raise RuntimeError("Interchange is gone... cannot ask it for block status")
            # TODO: because we call connected blocks below, we're going to hang on this status poll (because we know the interchange is gone away... this is similar to (but different from?) issue #2627. Maybe these calls should always check interchange liveness?

        job_status = super().status()
        connected_blocks = self.connected_blocks()
        for job_id in job_status:
            job_info = job_status[job_id]
            if job_info.terminal and job_id not in connected_blocks:
                job_status[job_id].state = JobState.MISSING
                if job_status[job_id].message is None:
                    job_status[job_id].message = (
                        "Job is marked as MISSING since the workers failed to register "
                        "to the executor. Check the stdout/stderr logs in the submit_scripts "
                        "directory for more debug information"
                    )
        return job_status

    def shutdown(self, timeout: float = 10.0):
        """Shutdown the executor, including the interchange. This does not
        shut down any workers directly - workers should be terminated by the
        scaling mechanism or by heartbeat timeout.

        Parameters
        ----------

        timeout : float
            Amount of time to wait for the Interchange process to terminate before
            we forcefully kill it, in seconds
        """
        if self.interchange_proc is None:
            logger.info("HighThroughputExecutor has not started; skipping shutdown")
            return

        logger.info("Attempting HighThroughputExecutor shutdown")

        self.interchange_proc.terminate()
<<<<<<< HEAD
        self.interchange_proc.wait(timeout=timeout)

        # TODO: this liveness check should also be happening throughout execution,
        # because if the interchange is gone away we should do something other than
        # hang.
        if self.interchange_proc.poll() is None:
            logger.error("Unable to terminate Interchange process; sending SIGKILL")
            self.interchange_proc.kill()

        # self.interchange_proc.close()

=======
        try:
            self.interchange_proc.wait(timeout=timeout)
        except subprocess.TimeoutExpired:
            logger.info("Unable to terminate Interchange process; sending SIGKILL")
            self.interchange_proc.kill()

>>>>>>> 5e03e1f4
        logger.info("Finished HighThroughputExecutor shutdown attempt")

    def get_usage_information(self):
        return {"mpi": self.enable_mpi_mode}<|MERGE_RESOLUTION|>--- conflicted
+++ resolved
@@ -255,7 +255,7 @@
                  mpi_launcher: str = "mpiexec",
                  block_error_handler: Union[bool, Callable[[BlockProviderExecutor, Dict[str, JobStatus]], None]] = True,
                  encrypted: bool = False,
-                 benc_interchange_cli: str = "rust"):
+                 benc_interchange_cli: str = "python"):
 
         logger.debug("Initializing HighThroughputExecutor")
 
@@ -527,7 +527,6 @@
         Starts the interchange process locally and uses the command queue to
         get the worker task and result ports that the interchange has bound to.
         """
-<<<<<<< HEAD
 
         if self.benc_interchange_cli == "rust":
             self.interchange_proc = subprocess.Popen(args=["rusterchange/target/debug/rusterchange", str(self.cert_dir)])
@@ -538,39 +537,38 @@
             self.interchange_proc = subprocess.Popen(args=["cd idris2interchange ; "
                                                            "gcc -shared gluezmq.c -lzmq -o glue_zmq.so && "
                                                            "idris2 main.idr -x main"], shell=True)
+
+        elif self.benc_interchange_cli == "python":
+            # TODO: all these arguments below aren't used... so are they necessary? should there be
+            # tests discovering they aren't used/passed?
+            interchange_config = {"client_address": "127.0.0.1",
+                                  "client_ports": (9000, 9001, 9002),
+                                  "interchange_address": self.address,
+                                  "worker_ports": self.worker_ports,
+                                  "worker_port_range": self.worker_port_range,
+                                  "hub_address": self.hub_address,
+                                  "hub_zmq_port": self.hub_zmq_port,
+                                  "logdir": self.logdir,
+                                  "heartbeat_threshold": self.heartbeat_threshold,
+                                  "poll_period": self.poll_period,
+                                  "logging_level": logging.DEBUG if self.worker_debug else logging.INFO,
+                                  "cert_dir": self.cert_dir,
+                                  }
+
+            logger.error(f"BENC: interchange_config = {interchange_config}")
+            config_pickle = pickle.dumps(interchange_config)
+
+            self.interchange_proc = subprocess.Popen(b"interchange.py", stdin=subprocess.PIPE)
+            stdin = self.interchange_proc.stdin
+            assert stdin is not None, "Popen should have created an IO object (vs default None) because of PIPE mode"
+
+            logger.debug("Popened interchange process. Writing config object")
+            stdin.write(config_pickle)
+            stdin.flush()
+
         else:
             raise RuntimeError("unknown benc-interchange type")
 
-        # TODO: all these arguments below aren't used... so are they necessary? should there be
-        # tests discovering they aren't used/passed?
-=======
->>>>>>> 5e03e1f4
-
-        interchange_config = {"client_address": "127.0.0.1",
-                              "client_ports": (self.outgoing_q.port,
-                                               self.incoming_q.port,
-                                               self.command_client.port),
-                              "interchange_address": self.address,
-                              "worker_ports": self.worker_ports,
-                              "worker_port_range": self.worker_port_range,
-                              "hub_address": self.hub_address,
-                              "hub_zmq_port": self.hub_zmq_port,
-                              "logdir": self.logdir,
-                              "heartbeat_threshold": self.heartbeat_threshold,
-                              "poll_period": self.poll_period,
-                              "logging_level": logging.DEBUG if self.worker_debug else logging.INFO,
-                              "cert_dir": self.cert_dir,
-                              }
-
-        config_pickle = pickle.dumps(interchange_config)
-
-        self.interchange_proc = subprocess.Popen(b"interchange.py", stdin=subprocess.PIPE)
-        stdin = self.interchange_proc.stdin
-        assert stdin is not None, "Popen should have created an IO object (vs default None) because of PIPE mode"
-
-        logger.debug("Popened interchange process. Writing config object")
-        stdin.write(config_pickle)
-        stdin.flush()
         logger.debug("Sent config object. Requesting worker ports")
         try:
             (self.worker_task_port, self.worker_result_port) = self.command_client.run("WORKER_PORTS", timeout_s=120)
@@ -808,12 +806,14 @@
     def status(self) -> Dict[str, JobStatus]:
 
         # well this is a horrible place to put in a process poll...
-        if self.interchange_proc.poll() is not None:
+        if self.interchange_proc is not None and self.interchange_proc.poll() is not None:
             logger.info("Setting bad state and failing")
             self.set_bad_state_and_fail_all(RuntimeError(f"Interchange process has gone away, exit code {self.interchange_proc.returncode}"))
             logger.info("Set bad state and fail done")
             raise RuntimeError("Interchange is gone... cannot ask it for block status")
-            # TODO: because we call connected blocks below, we're going to hang on this status poll (because we know the interchange is gone away... this is similar to (but different from?) issue #2627. Maybe these calls should always check interchange liveness?
+            # TODO: because we call connected blocks below, we're going to hang on this
+            # status poll (because we know the interchange is gone away... this is similar
+            # to (but different from?) issue #2627. Maybe these calls should always check interchange liveness?
 
         job_status = super().status()
         connected_blocks = self.connected_blocks()
@@ -848,26 +848,12 @@
         logger.info("Attempting HighThroughputExecutor shutdown")
 
         self.interchange_proc.terminate()
-<<<<<<< HEAD
-        self.interchange_proc.wait(timeout=timeout)
-
-        # TODO: this liveness check should also be happening throughout execution,
-        # because if the interchange is gone away we should do something other than
-        # hang.
-        if self.interchange_proc.poll() is None:
-            logger.error("Unable to terminate Interchange process; sending SIGKILL")
-            self.interchange_proc.kill()
-
-        # self.interchange_proc.close()
-
-=======
         try:
             self.interchange_proc.wait(timeout=timeout)
         except subprocess.TimeoutExpired:
             logger.info("Unable to terminate Interchange process; sending SIGKILL")
             self.interchange_proc.kill()
 
->>>>>>> 5e03e1f4
         logger.info("Finished HighThroughputExecutor shutdown attempt")
 
     def get_usage_information(self):
