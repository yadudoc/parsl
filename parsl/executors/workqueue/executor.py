""" WorkQueueExecutor utilizes the Work Queue distributed framework developed by the
Cooperative Computing Lab (CCL) at Notre Dame to provide a fault-tolerant,
high-throughput system for delegating Parsl tasks to thousands of remote machines
"""

import threading
import multiprocessing
import logging
from concurrent.futures import Future
from ctypes import c_bool

import datetime
import tempfile
import hashlib
import subprocess
import os
import socket
import time
import pickle
import queue
import inspect
import shutil
import itertools

from parsl.trace import event, span_bind_sub
from parsl.serialize import pack_apply_message
import parsl.utils as putils
from parsl.executors.errors import ExecutorError
from parsl.data_provider.files import File
from parsl.errors import OptionalModuleMissing
from parsl.executors.status_handling import BlockProviderExecutor
from parsl.providers.base import ExecutionProvider
from parsl.providers import LocalProvider, CondorProvider
from parsl.executors.workqueue import exec_parsl_function
from parsl.process_loggers import wrap_with_logs
from parsl.utils import setproctitle

import typeguard
from typing import Dict, List, Optional, Set, Union
from parsl.data_provider.staging import Staging

from .errors import WorkQueueTaskFailure
from .errors import WorkQueueFailure

from collections import namedtuple

try:
    import work_queue as wq
    from work_queue import WorkQueue
    from work_queue import WORK_QUEUE_DEFAULT_PORT
    from work_queue import WORK_QUEUE_ALLOCATION_MODE_MAX_THROUGHPUT
except ImportError:
    _work_queue_enabled = False
    WORK_QUEUE_DEFAULT_PORT = 0
else:
    _work_queue_enabled = True

package_analyze_script = shutil.which("python_package_analyze")
package_create_script = shutil.which("python_package_create")
package_run_script = shutil.which("python_package_run")

logger = logging.getLogger(__name__)


# Support structure to communicate parsl tasks to the work queue submit thread.
ParslTaskToWq = namedtuple('ParslTaskToWq',
                           'id category cores memory disk gpus priority running_time_min '
                           'env_pkg map_file function_file result_file log_file input_files output_files')

# Support structure to communicate final status of work queue tasks to parsl
# result is only valid if result_received is True
# reason and status are only valid if result_received is False
WqTaskToParsl = namedtuple('WqTaskToParsl', 'id wq_id result_received result reason status')

# Support structure to report parsl filenames to work queue.
# parsl_name is the local_name or filepath attribute of a parsl file object.
# stage tells whether the file should be copied by work queue to the workers.
# cache tells whether the file should be cached at workers. Only valid if stage == True
ParslFileToWq = namedtuple('ParslFileToWq', 'parsl_name stage cache')


class WorkQueueExecutor(BlockProviderExecutor, putils.RepresentationMixin):
    """Executor to use Work Queue batch system

    The WorkQueueExecutor system utilizes the Work Queue framework to
    efficiently delegate Parsl apps to remote machines in clusters and
    grids using a fault-tolerant system. Users can run the
    work_queue_worker program on remote machines to connect to the
    WorkQueueExecutor, and Parsl apps will then be sent out to these
    machines for execution and retrieval.


    Parameters
    ----------

        label: str
            A human readable label for the executor, unique
            with respect to other Work Queue master programs.
            Default is "WorkQueueExecutor".

        working_dir: str
            Location for Parsl to perform app delegation to the Work
            Queue system. Defaults to current directory.

        project_name: str
            If a project_name is given, then Work Queue will periodically
            report its status and performance back to the global WQ catalog,
            which can be viewed here:  http://ccl.cse.nd.edu/software/workqueue/status
            Default is None.  Overrides address.

        project_password_file: str
            Optional password file for the work queue project. Default is None.

        address: str
            The ip to contact this work queue master process.
            If not given, uses the address of the current machine as returned
            by socket.gethostname().
            Ignored if project_name is specified.

        port: int
            TCP port on Parsl submission machine for Work Queue workers
            to connect to. Workers will connect to Parsl using this port.

            If 0, Work Queue will allocate a port number automatically.
            In this case, environment variables can be used to influence the
            choice of port, documented here:
            https://ccl.cse.nd.edu/software/manuals/api/html/work__queue_8h.html#a21714a10bcdfcf5c3bd44a96f5dcbda6
            Default: WORK_QUEUE_DEFAULT_PORT.

        env: dict{str}
            Dictionary that contains the environmental variables that
            need to be set on the Work Queue worker machine.

        shared_fs: bool
            Define if working in a shared file system or not. If Parsl
            and the Work Queue workers are on a shared file system, Work
            Queue does not need to transfer and rename files for execution.
            Default is False.

        use_cache: bool
            Whether workers should cache files that are common to tasks.
            Warning: Two files are considered the same if they have the same
            filepath name. Use with care when reusing the executor instance
            across multiple parsl workflows. Default is False.

        source: bool
            Choose whether to transfer parsl app information as
            source code. (Note: this increases throughput for
            @python_apps, but the implementation does not include
            functionality for @bash_apps, and thus source=False
            must be used for programs utilizing @bash_apps.)
            Default is False. Set to True if pack is True

        pack: bool
            Use conda-pack to prepare a self-contained Python evironment for
            each task. This greatly increases task latency, but does not
            require a common environment or shared FS on execution nodes.
            Implies source=True.

        extra_pkgs: list
            List of extra pip/conda package names to include when packing
            the environment. This may be useful if the app executes other
            (possibly non-Python) programs provided via pip or conda.
            Scanning the app source for imports would not detect these
            dependencies, so they need to be manually specified.

        autolabel: bool
            Use the Resource Monitor to automatically determine resource
            labels based on observed task behavior.

        autolabel_window: int
            Set the number of tasks considered for autolabeling. Work Queue
            will wait for a series of N tasks with steady resource
            requirements before making a decision on labels. Increasing
            this parameter will reduce the number of failed tasks due to
            resource exhaustion when autolabeling, at the cost of increased
            resources spent collecting stats.

        autocategory: bool
            Place each app in its own category by default. If all
            invocations of an app have similar performance characteristics,
            this will provide a reasonable set of categories automatically.

        max_retries: int
            Set the number of retries that Work Queue will make when a task
            fails. This is distinct from Parsl level retries configured in
            parsl.config.Config. Set to None to allow Work Queue to retry
            tasks forever. By default, this is set to 1, so that all retries
            will be managed by Parsl.

        init_command: str
            Command line to run before executing a task in a worker.
            Default is ''.

        worker_options: str
            Extra options passed to work_queue_worker. Default is ''.

        worker_executable: str
            The command used to invoke work_queue_worker. This can be used
            when the worker needs to be wrapped inside some other command
            (for example, to run the worker inside a container). Default is
            'work_queue_worker'.

        function_dir: str
            The directory where serialized function invocations are placed
            to be sent to workers. If undefined, this defaults to a directory
            under runinfo/. If shared_filesystem=True, then this directory
            must be visible from both the submitting side and workers.

        coprocess: bool
            Use Work Queue's coprocess facility to avoid launching a new Python
            process for each task. Experimental.
            This requires a version of Work Queue / cctools after commit
            874df524516441da531b694afc9d591e8b134b73 (release 7.5.0 is too early).
            Default is False.
    """

    # TODO: this should be configurable: there's no definite preference for
    # results radio vs filesystem mode.
    # radio_mode = "results"

    @typeguard.typechecked
    def __init__(self,
                 label: str = "WorkQueueExecutor",
                 provider: ExecutionProvider = LocalProvider(),
                 working_dir: str = ".",
                 project_name: Optional[str] = None,
                 project_password_file: Optional[str] = None,
                 address: Optional[str] = None,
                 port: int = WORK_QUEUE_DEFAULT_PORT,
                 env: Optional[Dict] = None,
                 shared_fs: bool = False,
                 storage_access: Optional[List[Staging]] = None,
                 use_cache: bool = False,
                 source: bool = False,
                 pack: bool = False,
                 extra_pkgs: Optional[List[str]] = None,
                 autolabel: bool = False,
                 autolabel_window: int = 1,
                 autocategory: bool = True,
<<<<<<< HEAD
                 enable_monitoring: bool = False,
                 max_retries: Optional[int] = 1,
=======
                 max_retries: int = 1,
>>>>>>> bb7ea8d4
                 init_command: str = "",
                 worker_options: str = "",
                 full_debug: bool = True,
                 worker_executable: str = 'work_queue_worker',
                 function_dir: Optional[str] = None,
                 coprocess: bool = False,
                 radio_mode: str = "filesystem"):
        BlockProviderExecutor.__init__(self, provider=provider,
                                       block_error_handler=True)
        if not _work_queue_enabled:
            raise OptionalModuleMissing(['work_queue'], "WorkQueueExecutor requires the work_queue module.")

        self.label = label
        self.task_queue = multiprocessing.Queue()  # type: multiprocessing.Queue
        self.collector_queue = multiprocessing.Queue()  # type: multiprocessing.Queue
        self.blocks = {}  # type: Dict[str, str]
        self.address = address
        self.port = port
        self.executor_task_counter = -1
        self.project_name = project_name
        self.project_password_file = project_password_file
        self.env = env
        self.init_command = init_command
        self.shared_fs = shared_fs
        self.storage_access = storage_access
        self.use_cache = use_cache
        self.working_dir = working_dir
        self.registered_files: Set[str] = set()
        self.full_debug = full_debug
        self.source = True if pack else source
        self.pack = pack
        self.extra_pkgs = extra_pkgs or []
        self.autolabel = autolabel
        self.autolabel_window = autolabel_window
        self.autocategory = autocategory
        self.enable_monitoring = enable_monitoring
        self.max_retries = max_retries
        self.should_stop = multiprocessing.Value(c_bool, False)
        self.cached_envs = {}  # type: Dict[int, str]
        self.worker_options = worker_options
        self.worker_executable = worker_executable
        self.function_dir = function_dir
        self.coprocess = coprocess
        self.radio_mode = radio_mode

        if not self.address:
            self.address = socket.gethostname()

        if self.project_password_file is not None and not os.path.exists(self.project_password_file):
            raise WorkQueueFailure('Could not find password file: {}'.format(self.project_password_file))

        if self.project_password_file is not None:
            if os.path.exists(self.project_password_file) is False:
                logger.debug("Password File does not exist, no file used")
                self.project_password_file = None

        # Build foundations of the launch command
        self.launch_cmd = ("{package_prefix}python3 exec_parsl_function.py {mapping} {function} {result} {log}")
        if self.init_command != "":
            self.launch_cmd = self.init_command + "; " + self.launch_cmd

    def _get_launch_command(self, block_id):
        # this executor uses different terminology for worker/launch
        # commands than in htex
        return f"PARSL_WORKER_BLOCK_ID={block_id} {self.worker_command}"

    def start(self):
        """Create submit process and collector thread to create, send, and
        retrieve Parsl tasks within the Work Queue system.
        """
        self.tasks_lock = threading.Lock()

        # Create directories for data and results
        if not self.function_dir:
            self.function_data_dir = os.path.join(self.run_dir, self.label, "function_data")
        else:
            tp = str(time.time())
            tx = os.path.join(self.function_dir, tp)
            os.makedirs(tx)
            self.function_data_dir = os.path.join(self.function_dir, tp, self.label, "function_data")
        self.package_dir = os.path.join(self.run_dir, self.label, "package_data")
        self.wq_log_dir = os.path.join(self.run_dir, self.label)
        logger.debug("function data directory: {}\nlog directory: {}".format(self.function_data_dir, self.wq_log_dir))
        os.makedirs(self.wq_log_dir)
        os.makedirs(self.function_data_dir)
        os.makedirs(self.package_dir)

        logger.debug("Starting WorkQueueExecutor")

        self._port_mailbox = multiprocessing.Queue()

        logger.warning("BODGE: delay here for hack around often observed futex race...")
        time.sleep(15)
        logger.warning("BODGE: delay finished")

        # Create a Process to perform WorkQueue submissions
        submit_process_kwargs = {"task_queue": self.task_queue,
                                 "launch_cmd": self.launch_cmd,
                                 "data_dir": self.function_data_dir,
                                 "collector_queue": self.collector_queue,
                                 "full": self.full_debug,
                                 "shared_fs": self.shared_fs,
                                 "autolabel": self.autolabel,
                                 "autolabel_window": self.autolabel_window,
                                 "enable_monitoring": self.enable_monitoring,
                                 "autocategory": self.autocategory,
                                 "max_retries": self.max_retries,
                                 "should_stop": self.should_stop,
                                 "port": self.port,
                                 "wq_log_dir": self.wq_log_dir,
                                 "project_password_file": self.project_password_file,
                                 "project_name": self.project_name,
                                 "port_mailbox": self._port_mailbox,
                                 "coprocess": self.coprocess
                                 }
        self.submit_process = multiprocessing.Process(target=_work_queue_submit_wait,
                                                      name="WorkQueue-Submit-Process",
                                                      kwargs=submit_process_kwargs)

        self.collector_thread = threading.Thread(target=self._collect_work_queue_results,
                                                 name="WorkQueue-collector-thread")
        self.collector_thread.daemon = True

        # Begin both processes
        self.submit_process.start()
        self.collector_thread.start()

        self._chosen_port = self._port_mailbox.get(timeout=60)

        logger.debug(f"Chosen listening port is {self._chosen_port}")

        # Initialize scaling for the provider
        self.initialize_scaling()

    def _path_in_task(self, executor_task_id, *path_components):
        """Returns a filename specific to a task.
        It is used for the following filename's:
            (not given): The subdirectory per task that contains function, result, etc.
            'function': Pickled file that contains the function to be executed.
            'result': Pickled file that (will) contain the result of the function.
            'map': Pickled file with a dict between local parsl names, and remote work queue names.
        """
        task_dir = "{:04d}".format(executor_task_id)
        return os.path.join(self.function_data_dir, task_dir, *path_components)

    def submit(self, func, resource_specification, *args, **kwargs):
        """Processes the Parsl app by its arguments and submits the function
        information to the task queue, to be executed using the Work Queue
        system. The args and kwargs are processed for input and output files to
        the Parsl app, so that the files are appropriately specified for the Work
        Queue task.

        Parameters
        ----------

        func : function
            Parsl app to be submitted to the Work Queue system
        args : list
            Arguments to the Parsl app
        kwargs : dict
            Keyword arguments to the Parsl app
        """
        self.executor_task_counter += 1
        executor_task_id = self.executor_task_counter
        event("WQEX_SUBMIT_START", "EXECUTOR_TASK", executor_task_id)
        cores = None
        memory = None
        disk = None
        gpus = None
        priority = None
        category = None
        running_time_min = None
        event("WQEX_SUBMIT_PROCESS_RESOURCE_SPEC_START", "EXECUTOR_TASK", executor_task_id)
        if resource_specification and isinstance(resource_specification, dict):
            logger.debug("Got resource specification: {}".format(resource_specification))

            required_resource_types = set(['cores', 'memory', 'disk'])
            acceptable_resource_types = set(['cores', 'memory', 'disk', 'gpus', 'priority', 'running_time_min'])
            keys = set(resource_specification.keys())

            if not keys.issubset(acceptable_resource_types):
                message = "Task resource specification only accepts these types of resources: {}".format(
                        ', '.join(acceptable_resource_types))
                logger.error(message)
                raise ExecutorError(self, message)

            # this checks that either all of the required resource types are specified, or
            # that none of them are: the `required_resource_types` are not actually required,
            # but if one is specified, then they all must be.
            key_check = required_resource_types.intersection(keys)
            required_keys_ok = len(key_check) == 0 or key_check == required_resource_types
            if not self.autolabel and not required_keys_ok:
                logger.error("Running with `autolabel=False`. In this mode, "
                             "task resource specification requires "
                             "three resources to be specified simultaneously: cores, memory, and disk")
                raise ExecutorError(self, "Task resource specification requires "
                                          "three resources to be specified simultaneously: cores, memory, and disk. "
                                          "Try setting autolabel=True if you are unsure of the resource usage")

            for k in keys:
                if k == 'cores':
                    cores = resource_specification[k]
                elif k == 'memory':
                    memory = resource_specification[k]
                elif k == 'disk':
                    disk = resource_specification[k]
                elif k == 'gpus':
                    gpus = resource_specification[k]
                elif k == 'priority':
                    priority = resource_specification[k]
                elif k == 'category':
                    category = resource_specification[k]
                elif k == 'running_time_min':
                    running_time_min = resource_specification[k]

        event("WQEX_SUBMIT_PROCESS_RESOURCE_SPEC_END", "EXECUTOR_TASK", executor_task_id)

        # Create a per task directory for the function, result, map, and result files
        event("WQEX_SUBMIT_MKDIR_START", "EXECUTOR_TASK", executor_task_id)
        os.mkdir(self._path_in_task(executor_task_id))
        event("WQEX_SUBMIT_MKDIR_END", "EXECUTOR_TASK", executor_task_id)

        input_files = []
        output_files = []

        # Determine the input and output files that will exist at the workes:
        input_files += [self._register_file(f) for f in kwargs.get("inputs", []) if isinstance(f, File)]
        output_files += [self._register_file(f) for f in kwargs.get("outputs", []) if isinstance(f, File)]

        # Also consider any *arg that looks like a file as an input:
        input_files += [self._register_file(f) for f in args if isinstance(f, File)]

        for kwarg, maybe_file in kwargs.items():
            # Add appropriate input and output files from "stdout" and "stderr" keyword arguments
            if kwarg == "stdout" or kwarg == "stderr":
                if maybe_file:
                    output_files.append(self._std_output_to_wq(kwarg, maybe_file))
            # For any other keyword that looks like a file, assume it is an input file
            elif isinstance(maybe_file, File):
                input_files.append(self._register_file(maybe_file))

        # Create a Future object and have it be mapped from the task ID in the tasks dictionary
        fu = Future()
        fu.parsl_executor_task_id = executor_task_id
        logger.debug("Getting tasks_lock to set WQ-level task entry")
        event("WQEX_SUBMIT_ACQUIRE_TASKS_LOCK_START", "EXECUTOR_TASK", executor_task_id)
        with self.tasks_lock:
            event("WQEX_SUBMIT_ACQUIRE_TASKS_LOCK_END", "EXECUTOR_TASK", executor_task_id)
            logger.debug("Got tasks_lock to set WQ-level task entry")
            self.tasks[str(executor_task_id)] = fu

        logger.debug("Creating executor task {} for function {} with args {}".format(executor_task_id, func, args))

        function_file = self._path_in_task(executor_task_id, "function")
        result_file = self._path_in_task(executor_task_id, "result")
        map_file = self._path_in_task(executor_task_id, "map")
        log_file = self._path_in_task(executor_task_id, "log")

        logger.debug("Creating executor task {} with function at: {}".format(executor_task_id, function_file))
        logger.debug("Creating executor task {} with result to be found at: {}".format(executor_task_id, result_file))
        logger.debug("Creating executor task {} with log to be found at: {}".format(executor_task_id, log_file))

        event("WQEX_SUBMIT_SERIALIZE_START", "EXECUTOR_TASK", executor_task_id)
        self._serialize_function(function_file, func, args, kwargs, executor_task_id)
        event("WQEX_SUBMIT_SERIALIZE_END", "EXECUTOR_TASK", executor_task_id)

        if self.pack:
            env_pkg = self._prepare_package(func, self.extra_pkgs)
        else:
            env_pkg = None

        logger.debug("Constructing map for local filenames at worker for task {}".format(executor_task_id))
        event("WQEX_SUBMIT_MAPFILE_START", "EXECUTOR_TASK", executor_task_id)
        self._construct_map_file(map_file, input_files, output_files, executor_task_id)
        event("WQEX_SUBMIT_MAPFILE_END", "EXECUTOR_TASK", executor_task_id)

        if not self.submit_process.is_alive():
            raise ExecutorError(self, "Workqueue Submit Process is not alive")

        # Create message to put into the message queue
        logger.debug("Placing executor task {} on message queue".format(executor_task_id))
        if category is None:
            category = func.__name__ if self.autocategory else 'parsl-default'
        event("WQEX_SUBMIT_PTWQ_START", "EXECUTOR_TASK", executor_task_id)
        ptwq = ParslTaskToWq(executor_task_id,
                             category,
                             cores,
                             memory,
                             disk,
                             gpus,
                             priority,
                             running_time_min,
                             env_pkg,
                             map_file,
                             function_file,
                             result_file,
                             log_file,
                             input_files,
                             output_files)

        event("WQEX_SUBMIT_ENQUEUE_START", "EXECUTOR_TASK", executor_task_id)
        self.task_queue.put_nowait(ptwq)
        event("WQEX_SUBMIT_ENQUEUE_END", "EXECUTOR_TASK", executor_task_id)
        event("WQEX_SUBMIT_END", "EXECUTOR_TASK", executor_task_id)
        return fu

    def _construct_worker_command(self):
        worker_command = self.worker_executable
        if self.coprocess:
            worker_command += " --coprocess parsl_coprocess.py"
        if self.project_password_file:
            worker_command += ' --password {}'.format(self.project_password_file)
        if self.worker_options:
            worker_command += ' {}'.format(self.worker_options)
        if self.project_name:
            worker_command += ' -M {}'.format(self.project_name)
        else:
            worker_command += ' {} {}'.format(self.address, self._chosen_port)

        logger.debug("Using worker command: {}".format(worker_command))
        return worker_command

    def _patch_providers(self):
        # Add the worker and password file to files that the provider needs to stage.
        # (Currently only for the CondorProvider)
        if isinstance(self.provider, CondorProvider):
            path_to_worker = shutil.which('work_queue_worker')
            self.worker_command = './' + self.worker_command
            self.provider.transfer_input_files.append(path_to_worker)
            if self.project_password_file:
                self.provider.transfer_input_files.append(self.project_password_file)

    def _serialize_function(self, fn_path, parsl_fn, parsl_fn_args, parsl_fn_kwargs, task_id):
        """Takes the function application parsl_fn(*parsl_fn_args, **parsl_fn_kwargs)
        and serializes it to the file fn_path."""

        # Either build a dictionary with the source of the function, or pickle
        # the function directly:
        if self.source:
            function_info = {"source code": inspect.getsource(parsl_fn),
                             "name": parsl_fn.__name__,
                             "args": parsl_fn_args,
                             "kwargs": parsl_fn_kwargs}
        else:
            event("WQEX_SUBMIT_SERIALIZE_PACK_APPLY", "EXECUTOR_TASK", task_id)
            function_info = {"byte code": pack_apply_message(parsl_fn, parsl_fn_args, parsl_fn_kwargs,
                                                             buffer_threshold=1024 * 1024)}

        event("WQEX_SUBMIT_SERIALIZE_OPEN", "EXECUTOR_TASK", task_id)
        with open(fn_path, "wb") as f_out:
            event("WQEX_SUBMIT_SERIALIZE_PICKLEDUMP", "EXECUTOR_TASK", task_id)
            pickle.dump(function_info, f_out)
            event("WQEX_SUBMIT_SERIALIZE_CLOSING", "EXECUTOR_TASK", task_id)
        event("WQEX_SUBMIT_SERIALIZE_CLOSED", "EXECUTOR_TASK", task_id)

    def _construct_map_file(self, map_file, input_files, output_files, task_id):
        """ Map local filepath of parsl files to the filenames at the execution worker.
        If using a shared filesystem, the filepath is mapped to its absolute filename.
        Otherwise, to its original relative filename. In this later case, work queue
        recreates any directory hierarchy needed."""
        file_translation_map = {}
        for spec in itertools.chain(input_files, output_files):
            local_name = spec[0]
            if self.shared_fs:
                remote_name = os.path.abspath(local_name)
            else:
                remote_name = local_name
            file_translation_map[local_name] = remote_name
        event("WQEX_SUBMIT_MAPFILE_OPEN", "EXECUTOR_TASK", task_id)
        with open(map_file, "wb") as f_out:
            event("WQEX_SUBMIT_MAPFILE_PICKLEDUMP", "EXECUTOR_TASK", task_id)
            pickle.dump(file_translation_map, f_out)
            event("WQEX_SUBMIT_MAPFILE_CLOSING", "EXECUTOR_TASK", task_id)
        event("WQEX_SUBMIT_MAPFILE_CLOSED", "EXECUTOR_TASK", task_id)

    def _register_file(self, parsl_file):
        """Generates a tuple (parsl_file.filepath, stage, cache) to give to
        work queue. cache is always False if self.use_cache is False.
        Otherwise, it is set to True if parsl_file is used more than once.
        stage is True if the file needs to be copied by work queue. (i.e., not
        a URL or an absolute path)

        It has the side-effect of adding parsl_file to a list of registered
        files.

        Note: The first time a file is used cache is set to False. Since
        tasks are generated dynamically, without other information this is
        the best we can do."""
        to_cache = False
        if self.use_cache:
            to_cache = parsl_file in self.registered_files

        to_stage = False
        if parsl_file.scheme == 'file' or (parsl_file.local_path and os.path.exists(parsl_file.local_path)):
            to_stage = not os.path.isabs(parsl_file.filepath)

        self.registered_files.add(parsl_file)

        return ParslFileToWq(parsl_file.filepath, to_stage, to_cache)

    def _std_output_to_wq(self, fdname, stdfspec):
        """Find the name of the file that will contain stdout or stderr and
        return a ParslFileToWq with it. These files are never cached"""
        fname, mode = putils.get_std_fname_mode(fdname, stdfspec)
        to_stage = not os.path.isabs(fname)
        return ParslFileToWq(fname, stage=to_stage, cache=False)

    def _prepare_package(self, fn, extra_pkgs):
        fn_id = id(fn)
        fn_name = fn.__name__
        if fn_id in self.cached_envs:
            logger.debug("Skipping analysis of %s, previously got %s", fn_name, self.cached_envs[fn_id])
            return self.cached_envs[fn_id]
        source_code = inspect.getsource(fn).encode()
        pkg_dir = os.path.join(tempfile.gettempdir(), "python_package-{}".format(os.geteuid()))
        os.makedirs(pkg_dir, exist_ok=True)
        with tempfile.NamedTemporaryFile(suffix='.yaml') as spec:
            logger.info("Analyzing dependencies of %s", fn_name)
            analyze_cmdline = [package_analyze_script, exec_parsl_function.__file__, '-', spec.name]
            for p in extra_pkgs:
                analyze_cmdline += ["--extra-pkg", p]
            subprocess.run(analyze_cmdline, input=source_code, check=True)
            with open(spec.name, mode='rb') as f:
                spec_hash = hashlib.sha256(f.read()).hexdigest()
                logger.debug("Spec hash for %s is %s", fn_name, spec_hash)
                pkg = os.path.join(pkg_dir, "pack-{}.tar.gz".format(spec_hash))
            if os.access(pkg, os.R_OK):
                self.cached_envs[fn_id] = pkg
                logger.debug("Cached package for %s found at %s", fn_name, pkg)
                return pkg
            (fd, tarball) = tempfile.mkstemp(dir=pkg_dir, prefix='.tmp', suffix='.tar.gz')
            os.close(fd)
            logger.info("Creating dependency package for %s", fn_name)
            logger.debug("Writing deps for %s to %s", fn_name, tarball)
            subprocess.run([package_create_script, spec.name, tarball], stdout=subprocess.DEVNULL, check=True)
            logger.debug("Done with conda-pack; moving %s to %s", tarball, pkg)
            os.rename(tarball, pkg)
            self.cached_envs[fn_id] = pkg
            return pkg

    def initialize_scaling(self):
        """ Compose the launch command and call scale out

        Scales the workers to the appropriate nodes with provider
        """
        # Start scaling in/out
        logger.debug("Starting WorkQueueExecutor with provider: %s", self.provider)
        self.worker_command = self._construct_worker_command()
        self._patch_providers()

        if hasattr(self.provider, 'init_blocks'):
            try:
                self.scale_out(blocks=self.provider.init_blocks)
            except Exception as e:
                logger.error("Initial block scaling out failed: {}".format(e))
                raise e

    @property
    def outstanding(self) -> int:
        """Count the number of outstanding tasks. This is inefficiently
        implemented and probably could be replaced with a counter.
        """
        outstanding = 0
        with self.tasks_lock:
            for fut in self.tasks.values():
                if not fut.done():
                    outstanding += 1
        logger.debug(f"Counted {outstanding} outstanding tasks")
        return outstanding

    @property
    def workers_per_node(self) -> Union[int, float]:
        return 1

    def scale_in(self, count):
        """Scale in method.
        """
        # Obtain list of blocks to kill
        to_kill = list(self.blocks.keys())[:count]
        kill_ids = [self.blocks[block] for block in to_kill]

        # Cancel the blocks provisioned
        if self.provider:
            self.provider.cancel(kill_ids)
        else:
            logger.error("No execution provider available to scale")

    def shutdown(self, *args, **kwargs):
        """Shutdown the executor. Sets flag to cancel the submit process and
        collector thread, which shuts down the Work Queue system submission.
        """
        logger.debug("Work Queue shutdown started")
        self.should_stop.value = True

        # Remove the workers that are still going
        kill_ids = [self.blocks[block] for block in self.blocks.keys()]
        if self.provider:
            logger.debug("Cancelling blocks")
            self.provider.cancel(kill_ids)

        logger.debug("Joining on submit process")
        self.submit_process.join()
        logger.debug("Joining on collector thread")
        self.collector_thread.join()

        logger.debug("Work Queue shutdown completed")
        return True

    # TODO: factor this with htex - perhaps it should exist only in the
    # block provider, and there should be no implementation of this at
    # all in the base executor class (because this is only block
    # relevant)
    def create_monitoring_info(self, status):
        """ Create a msg for monitoring based on the poll status

        """
        msg = []
        for bid, s in status.items():
            d = {}
            d['run_id'] = self.run_id
            d['status'] = s.status_name
            d['timestamp'] = datetime.datetime.now()
            d['executor_label'] = self.label
            d['job_id'] = self.blocks.get(bid, None)
            d['block_id'] = bid
            msg.append(d)
        return msg

    @wrap_with_logs
    def _collect_work_queue_results(self):
        """Sets the values of tasks' futures of tasks completed by work queue.
        """
        logger.debug("Starting Collector Thread")
        try:
            while not self.should_stop.value:
                if not self.submit_process.is_alive():
                    raise ExecutorError(self, "Workqueue Submit Process is not alive")

                # Get the result message from the collector_queue
                try:
                    task_report = self.collector_queue.get(timeout=1)
                except queue.Empty:
                    continue

                # it would be nicer to do this right after submission, but
                # at time of writing, that happens in a different process and
                # it's not straightforward to get that value back to the main
                # process where in-memory tracing is stored.
                span_bind_sub("EXECUTOR_TASK", int(task_report.id), "WQ_TASK", task_report.wq_id)

                # Obtain the future from the tasks dictionary
                with self.tasks_lock:
                    future = self.tasks.pop(task_report.id)
                logger.debug("Updating Future for executor task {}".format(task_report.id))
                if task_report.result_received:
                    future.set_result(task_report.result)
                else:
                    # If there are no results, then the task failed according to one of
                    # work queue modes, such as resource exhaustion.
                    future.set_exception(WorkQueueTaskFailure(task_report.reason, task_report.result))
        finally:
            logger.debug("Marking all outstanding tasks as failed")
            logger.debug("Acquiring tasks_lock")
            with self.tasks_lock:
                logger.debug("Acquired tasks_lock")
                # set exception for tasks waiting for results that work queue did not execute
                for fu in self.tasks.values():
                    if not fu.done():
                        fu.set_exception(WorkQueueFailure("work queue executor failed to execute the task."))
        logger.debug("Exiting Collector Thread")


@wrap_with_logs
def _work_queue_submit_wait(*,
                            port_mailbox: multiprocessing.Queue,
                            task_queue: multiprocessing.Queue,
                            launch_cmd: str,
                            collector_queue: multiprocessing.Queue,
                            data_dir: str,
                            full: bool,
                            shared_fs: bool,
                            autolabel: bool,
                            autolabel_window: int,
                            enable_monitoring: bool,
                            autocategory: bool,
                            max_retries: Optional[int],
                            should_stop,  # multiprocessing.Value is an awkward type alias from inside multiprocessing
                            port: int,
                            wq_log_dir: str,
                            project_password_file: Optional[str],
                            project_name: Optional[str],
                            coprocess: bool) -> int:
    """Thread to handle Parsl app submissions to the Work Queue objects.
    Takes in Parsl functions submitted using submit(), and creates a
    Work Queue task with the appropriate specifications, which is then
    submitted to Work Queue. After tasks are completed, processes the
    exit status and exit code of the task, and sends results to the
    Work Queue collector thread.
    To avoid python's global interpreter lock with work queue's wait, this
    function should be launched as a process, not as a lightweight thread. This
    means that any communication should be done using the multiprocessing
    module capabilities, rather than shared memory.
    """
    logger.debug("Starting WorkQueue Submit/Wait Process")
    setproctitle("parsl: Work Queue submit/wait")

    # Enable debugging flags and create logging file
    wq_debug_log = None
    if wq_log_dir is not None:
        logger.debug("Setting debugging flags and creating logging file")
        wq_debug_log = os.path.join(wq_log_dir, "debug_log")

    # Create WorkQueue queue object
    logger.debug("Creating WorkQueue Object")
    try:
        logger.debug("Requested port {}".format(port))
        q = WorkQueue(port, debug_log=wq_debug_log)
        port_mailbox.put(q.port)
        logger.debug("Listening on port {}".format(q.port))
    except Exception as e:
        logger.error("Unable to create WorkQueue object: {}".format(e))
        port_mailbox.put(None)
        raise e

    # Specify WorkQueue queue attributes
    if project_name:
        q.specify_name(project_name)

    if project_password_file:
        q.specify_password_file(project_password_file)

    if enable_monitoring:
        logger.info("BENC: enabling WQ monitoring")
        q.enable_monitoring()

    if autolabel:
        q.enable_monitoring()
        if autolabel_window is not None:
            q.tune('category-steady-n-tasks', autolabel_window)

    # Only write logs when the wq_log_dir is specified, which it most likely will be
    if wq_log_dir is not None:
        wq_master_log = os.path.join(wq_log_dir, "master_log")
        wq_trans_log = os.path.join(wq_log_dir, "transaction_log")
        if full and autolabel:
            wq_resource_log = os.path.join(wq_log_dir, "resource_logs")
            q.enable_monitoring_full(dirname=wq_resource_log)
        q.specify_log(wq_master_log)
        q.specify_transactions_log(wq_trans_log)

    orig_ppid = os.getppid()

    result_file_of_task_id = {}  # Mapping executor task id -> result file for active tasks.

    while not should_stop.value:
        # Monitor the task queue
        ppid = os.getppid()
        if ppid != orig_ppid:
            logger.debug("new Process")
            break

        # Submit tasks
        while task_queue.qsize() > 0 and not should_stop.value:
            # Obtain task from task_queue
            try:
                task = task_queue.get(timeout=1)
                logger.debug("Removing task from queue")
            except queue.Empty:
                continue

            try:
                pkg_pfx = ""
                if task.env_pkg is not None:
                    if package_run_script is None:
                        raise ValueError("package_run_script must be specified")
                    pkg_pfx = "./{} -e {} ".format(os.path.basename(package_run_script),
                                                   os.path.basename(task.env_pkg))

                if not coprocess:
                    # Create command string
                    logger.debug(launch_cmd)
                    command_str = launch_cmd.format(package_prefix=pkg_pfx,
                                                    mapping=os.path.basename(task.map_file),
                                                    function=os.path.basename(task.function_file),
                                                    result=os.path.basename(task.result_file),
                                                    log=os.path.basename(task.log_file))
                    logger.debug(command_str)

                    # Create WorkQueue task for the command
                    logger.debug("Sending executor task {} with command: {}".format(task.id, command_str))
                    t = wq.Task(command_str)
                else:
                    t = wq.RemoteTask("run_parsl_task",
                                      "parsl_coprocess",
                                      os.path.basename(task.map_file),
                                      os.path.basename(task.function_file),
<<<<<<< HEAD
                                      os.path.basename(task.result_file),
                                      os.path.basename(task.log_file))
=======
                                      os.path.basename(task.result_file))
>>>>>>> bb7ea8d4
                    t.specify_exec_method("direct")
                    logger.debug("Sending executor task {} to coprocess".format(task.id))

            except Exception as e:
                logger.error("Unable to create task: {}".format(e))
                collector_queue.put_nowait(WqTaskToParsl(id=task.id,
                                                         wq_id=-1,
                                                         result_received=False,
                                                         result=None,
                                                         reason="task could not be created by work queue",
                                                         status=-1))
                continue

            t.specify_category(task.category)
            if autolabel:
                q.specify_category_mode(task.category, WORK_QUEUE_ALLOCATION_MODE_MAX_THROUGHPUT)

            if task.cores is not None:
                t.specify_cores(task.cores)
            if task.memory is not None:
                t.specify_memory(task.memory)
            if task.disk is not None:
                t.specify_disk(task.disk)
            if task.gpus is not None:
                t.specify_gpus(task.gpus)
            if task.priority is not None:
                t.specify_priority(task.priority)
            if task.running_time_min is not None:
                t.specify_running_time_min(task.running_time_min)

            if max_retries is not None:
                logger.debug(f"Specifying max_retries {max_retries}")
                t.specify_max_retries(max_retries)
            else:
                logger.debug("Not specifying max_retries")

            if task.env_pkg is not None:
                t.specify_input_file(package_run_script, cache=True)
                t.specify_input_file(task.env_pkg, cache=True)

            # Specify script, and data/result files for task
            t.specify_input_file(exec_parsl_function.__file__, cache=True)
            t.specify_input_file(task.function_file, cache=False)
            t.specify_input_file(task.map_file, cache=False)
            t.specify_output_file(task.result_file, cache=False)
            t.specify_output_file(task.log_file, cache=False)
            t.specify_tag(str(task.id))
            result_file_of_task_id[str(task.id)] = task.result_file

            logger.debug("Executor task id: {}".format(task.id))

            # Specify input/output files that need to be staged.
            # Absolute paths are assumed to be in shared filesystem, and thus
            # not staged by work queue.
            if not shared_fs:
                for spec in task.input_files:
                    if spec.stage:
                        t.specify_input_file(spec.parsl_name, spec.parsl_name, cache=spec.cache)
                for spec in task.output_files:
                    if spec.stage:
                        t.specify_output_file(spec.parsl_name, spec.parsl_name, cache=spec.cache)

            # Submit the task to the WorkQueue object
            logger.debug("Submitting executor task {} to WorkQueue".format(task.id))
            try:
                wq_id = q.submit(t)
            except Exception as e:
                logger.error("Unable to submit task to work queue: {}".format(e))
                collector_queue.put_nowait(WqTaskToParsl(id=task.id,
                                                         wq_id=-1,
                                                         result_received=False,
                                                         result=None,
                                                         reason="task could not be submited to work queue",
                                                         status=-1))
                continue
            logger.info("Executor task {} submitted as Work Queue task {}".format(task.id, wq_id))

        # If the queue is not empty wait on the WorkQueue queue for a task
        task_found = True
        if not q.empty():
            while task_found and not should_stop.value:
                # Obtain the task from the queue
                t = q.wait(1)
                if t is None:
                    task_found = False
                    continue
                # When a task is found:
                executor_task_id = t.tag
                logger.debug("Completed Work Queue task {}, executor task {}".format(t.id, t.tag))
                result_file = result_file_of_task_id.pop(t.tag)

                # A tasks completes 'succesfully' if it has result file,
                # and it can be loaded. This may mean that the 'success' is
                # an exception.
                logger.debug("Looking for result in {}".format(result_file))
                try:
                    with open(result_file, "rb") as f_in:
                        result = pickle.load(f_in)
                    logger.debug("Found result in {}".format(result_file))
                    collector_queue.put_nowait(WqTaskToParsl(id=executor_task_id,
                                                             wq_id=t.id,
                                                             result_received=True,
                                                             result=result,
                                                             reason=None,
                                                             status=t.return_status))
                # If a result file could not be generated, explain the
                # failure according to work queue error codes. We generate
                # an exception and wrap it with RemoteExceptionWrapper, to
                # match the positive case.
                except Exception as e:
                    reason = _explain_work_queue_result(t)
                    logger.debug("Did not find result in {}".format(result_file))
                    logger.debug("Wrapper Script status: {}\nWorkQueue Status: {}"
                                 .format(t.return_status, t.result))
                    logger.debug("Task with executor id {} / Work Queue id {} failed because:\n{}"
                                 .format(executor_task_id, t.id, reason))
                    collector_queue.put_nowait(WqTaskToParsl(id=executor_task_id,
                                                             wq_id=-1,
                                                             result_received=False,
                                                             result=e,
                                                             reason=reason,
                                                             status=t.return_status))
    logger.debug("Exiting WorkQueue Monitoring Process")
    return 0


def _explain_work_queue_result(wq_task):
    """Returns a string with the reason why a task failed according to work queue."""

    wq_result = wq_task.result

    reason = "work queue result: "
    if wq_result == wq.WORK_QUEUE_RESULT_SUCCESS:
        reason += "succesful execution with exit code {}".format(wq_task.return_status)
    elif wq_result == wq.WORK_QUEUE_RESULT_OUTPUT_MISSING:
        reason += "The result file was not transfered from the worker.\n"
        reason += "This usually means that there is a problem with the python setup,\n"
        reason += "or the wrapper that executes the function."
        reason += "\nTrace:\n" + str(wq_task.output)
    elif wq_result == wq.WORK_QUEUE_RESULT_INPUT_MISSING:
        reason += "missing input file"
    elif wq_result == wq.WORK_QUEUE_RESULT_STDOUT_MISSING:
        reason += "stdout has been truncated"
    elif wq_result == wq.WORK_QUEUE_RESULT_SIGNAL:
        reason += "task terminated with a signal"
    elif wq_result == wq.WORK_QUEUE_RESULT_RESOURCE_EXHAUSTION:
        reason += "task used more resources than requested"
    elif wq_result == wq.WORK_QUEUE_RESULT_TASK_TIMEOUT:
        reason += "task ran past the specified end time"
    elif wq_result == wq.WORK_QUEUE_RESULT_UNKNOWN:
        reason += "result could not be classified"
    elif wq_result == wq.WORK_QUEUE_RESULT_FORSAKEN:
        reason += "task failed, but not a task error"
    elif wq_result == wq.WORK_QUEUE_RESULT_MAX_RETRIES:
        reason += "unable to complete after specified number of retries"
    elif wq_result == wq.WORK_QUEUE_RESULT_TASK_MAX_RUN_TIME:
        reason += "task ran for more than the specified time"
    elif wq_result == wq.WORK_QUEUE_RESULT_DISK_ALLOC_FULL:
        reason += "task needed more space to complete task"
    elif wq_result == wq.WORK_QUEUE_RESULT_RMONITOR_ERROR:
        reason += "task failed because the monitor did not produce an output"
    else:
        reason += "unable to process Work Queue system failure"
    return reason<|MERGE_RESOLUTION|>--- conflicted
+++ resolved
@@ -238,12 +238,8 @@
                  autolabel: bool = False,
                  autolabel_window: int = 1,
                  autocategory: bool = True,
-<<<<<<< HEAD
                  enable_monitoring: bool = False,
-                 max_retries: Optional[int] = 1,
-=======
                  max_retries: int = 1,
->>>>>>> bb7ea8d4
                  init_command: str = "",
                  worker_options: str = "",
                  full_debug: bool = True,
@@ -940,12 +936,8 @@
                                       "parsl_coprocess",
                                       os.path.basename(task.map_file),
                                       os.path.basename(task.function_file),
-<<<<<<< HEAD
                                       os.path.basename(task.result_file),
                                       os.path.basename(task.log_file))
-=======
-                                      os.path.basename(task.result_file))
->>>>>>> bb7ea8d4
                     t.specify_exec_method("direct")
                     logger.debug("Sending executor task {} to coprocess".format(task.id))
 
