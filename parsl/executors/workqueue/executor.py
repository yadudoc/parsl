""" WorkQueueExecutor utilizes the Work Queue distributed framework developed by the
Cooperative Computing Lab (CCL) at Notre Dame to provide a fault-tolerant,
high-throughput system for delegating Parsl tasks to thousands of remote machines
"""

import threading
import multiprocessing
import logging
from concurrent.futures import Future
from ctypes import c_bool

import tempfile
import hashlib
import subprocess
import os
import socket
import pickle
import queue
import inspect
import shutil
import itertools

from parsl.serialize import pack_apply_message
import parsl.utils as putils
from parsl.executors.errors import ExecutorError
from parsl.data_provider.files import File
from parsl.errors import OptionalModuleMissing
from parsl.executors.block_based import BlockProviderExecutor
from parsl.providers.provider_base import ExecutionProvider
from parsl.providers import LocalProvider, CondorProvider
from parsl.executors.errors import ScalingFailed
from parsl.executors.workqueue import exec_parsl_function

import typeguard
from typing import Dict, List, Optional, Set, Union
from parsl.data_provider.staging import Staging

from .errors import WorkQueueTaskFailure
from .errors import WorkQueueFailure

from collections import namedtuple

try:
    import work_queue as wq
    from work_queue import WorkQueue
    from work_queue import Task
    from work_queue import WORK_QUEUE_DEFAULT_PORT
    from work_queue import WORK_QUEUE_ALLOCATION_MODE_MAX_THROUGHPUT
except ImportError:
    _work_queue_enabled = False
    WORK_QUEUE_DEFAULT_PORT = 0
else:
    _work_queue_enabled = True

package_analyze_script = shutil.which("python_package_analyze")
package_create_script = shutil.which("python_package_create")
package_run_script = shutil.which("python_package_run")

logger = logging.getLogger(__name__)


# Support structure to communicate parsl tasks to the work queue submit thread.
ParslTaskToWq = namedtuple('ParslTaskToWq', 'id category cores memory disk gpus priority env_pkg map_file function_file result_file input_files output_files')

# Support structure to communicate final status of work queue tasks to parsl
# result is only valid if result_received is True
# reason and status are only valid if result_received is False
WqTaskToParsl = namedtuple('WqTaskToParsl', 'id result_received result reason status')

# Support structure to report parsl filenames to work queue.
# parsl_name is the local_name or filepath attribute of a parsl file object.
# stage tells whether the file should be copied by work queue to the workers.
# cache tells whether the file should be cached at workers. Only valid if stage == True
ParslFileToWq = namedtuple('ParslFileToWq', 'parsl_name stage cache')


<<<<<<< HEAD
class WorkQueueExecutor(NoStatusHandlingExecutor, putils.RepresentationMixin):
=======
class WorkQueueExecutor(BlockProviderExecutor):
>>>>>>> 7fccd2c6
    """Executor to use Work Queue batch system

    The WorkQueueExecutor system utilizes the Work Queue framework to
    efficiently delegate Parsl apps to remote machines in clusters and
    grids using a fault-tolerant system. Users can run the
    work_queue_worker program on remote machines to connect to the
    WorkQueueExecutor, and Parsl apps will then be sent out to these
    machines for execution and retrieval.


    Parameters
    ----------

        label: str
            A human readable label for the executor, unique
            with respect to other Work Queue master programs.
            Default is "WorkQueueExecutor".

        working_dir: str
            Location for Parsl to perform app delegation to the Work
            Queue system. Defaults to current directory.

        managed: bool
            Whether this executor is managed by the DFK or externally handled.
            Default is True (managed by DFK).

        project_name: str
            If given, Work Queue master process name. Default is None.
            Overrides address.

        project_password_file: str
            Optional password file for the work queue project. Default is None.

        address: str
            The ip to contact this work queue master process.
            If not given, uses the address of the current machine as returned
            by socket.gethostname().
            Ignored if project_name is specified.

        port: int
            TCP port on Parsl submission machine for Work Queue workers
            to connect to. Workers will specify this port number when
            trying to connect to Parsl. Default is 9123.

        env: dict{str}
            Dictionary that contains the environmental variables that
            need to be set on the Work Queue worker machine.

        shared_fs: bool
            Define if working in a shared file system or not. If Parsl
            and the Work Queue workers are on a shared file system, Work
            Queue does not need to transfer and rename files for execution.
            Default is False.

        use_cache: bool
            Whether workers should cache files that are common to tasks.
            Warning: Two files are considered the same if they have the same
            filepath name. Use with care when reusing the executor instance
            across multiple parsl workflows. Default is False.

        source: bool
            Choose whether to transfer parsl app information as
            source code. (Note: this increases throughput for
            @python_apps, but the implementation does not include
            functionality for @bash_apps, and thus source=False
            must be used for programs utilizing @bash_apps.)
            Default is False. Set to True if pack is True

        pack: bool
            Use conda-pack to prepare a self-contained Python evironment for
            each task. This greatly increases task latency, but does not
            require a common environment or shared FS on execution nodes.
            Implies source=True.

        extra_pkgs: list
            List of extra pip/conda package names to include when packing
            the environment. This may be useful if the app executes other
            (possibly non-Python) programs provided via pip or conda.
            Scanning the app source for imports would not detect these
            dependencies, so they need to be manually specified.

        autolabel: bool
            Use the Resource Monitor to automatically determine resource
            labels based on observed task behavior.

        autolabel_window: int
            Set the number of tasks considered for autolabeling. Work Queue
            will wait for a series of N tasks with steady resource
            requirements before making a decision on labels. Increasing
            this parameter will reduce the number of failed tasks due to
            resource exhaustion when autolabeling, at the cost of increased
            resources spent collecting stats.

        autocategory: bool
            Place each app in its own category by default. If all
            invocations of an app have similar performance characteristics,
            this will provide a reasonable set of categories automatically.

        max_retries: Optional[int]
            Set the number of retries that Work Queue will make when a task
            fails. This is distinct from Parsl level retries configured in
            parsl.config.Config. Set to None to allow Work Queue to retry
            tasks forever. By default, this is set to 1, so that all retries
            will be managed by Parsl.

        init_command: str
            Command line to run before executing a task in a worker.
            Default is ''.

        worker_options: str
            Extra options passed to work_queue_worker. Default is ''.

        worker_executable: str
            The command used to invoke work_queue_worker. This can be used
            when the worker needs to be wrapped inside some other command
            (for example, to run the worker inside a container). Default is
            'work_queue_worker'.
    """

    @typeguard.typechecked
    def __init__(self,
                 label: str = "WorkQueueExecutor",
                 provider: ExecutionProvider = LocalProvider(),
                 working_dir: str = ".",
                 managed: bool = True,
                 project_name: Optional[str] = None,
                 project_password_file: Optional[str] = None,
                 address: Optional[str] = None,
                 port: int = WORK_QUEUE_DEFAULT_PORT,
                 env: Optional[Dict] = None,
                 shared_fs: bool = False,
                 storage_access: Optional[List[Staging]] = None,
                 use_cache: bool = False,
                 source: bool = False,
                 pack: bool = False,
                 extra_pkgs: Optional[List[str]] = None,
                 autolabel: bool = False,
                 autolabel_window: int = 1,
                 autocategory: bool = True,
                 max_retries: Optional[int] = 1,
                 init_command: str = "",
                 worker_options: str = "",
                 full_debug: bool = True,
                 worker_executable: str = 'work_queue_worker'):
        BlockProviderExecutor.__init__(self, provider)
        self._scaling_enabled = True

        if not _work_queue_enabled:
            raise OptionalModuleMissing(['work_queue'], "WorkQueueExecutor requires the work_queue module.")

        self.label = label
        self.managed = managed
        self.task_queue = multiprocessing.Queue()  # type: multiprocessing.Queue
        self.collector_queue = multiprocessing.Queue()  # type: multiprocessing.Queue
        self.blocks = {}  # type: Dict[str, str]
        self.address = address
        self.port = port
        self.task_counter = -1
        self.project_name = project_name
        self.project_password_file = project_password_file
        self.env = env
        self.init_command = init_command
        self.shared_fs = shared_fs
        self.storage_access = storage_access
        self.use_cache = use_cache
        self.working_dir = working_dir
        self.registered_files = set()  # type: Set[str]
        self.full_debug = full_debug
        self.source = True if pack else source
        self.pack = pack
        self.extra_pkgs = extra_pkgs or []
        self.autolabel = autolabel
        self.autolabel_window = autolabel_window
        self.autocategory = autocategory
        self.max_retries = max_retries
        self.should_stop = multiprocessing.Value(c_bool, False)
        self.cached_envs = {}  # type: Dict[int, str]
        self.worker_options = worker_options
        self.worker_executable = worker_executable

        if not self.address:
            self.address = socket.gethostname()

        if self.project_password_file is not None and not os.path.exists(self.project_password_file):
            raise WorkQueueFailure('Could not find password file: {}'.format(self.project_password_file))

        if self.project_password_file is not None:
            if os.path.exists(self.project_password_file) is False:
                logger.debug("Password File does not exist, no file used")
                self.project_password_file = None

        # Build foundations of the launch command
        self.launch_cmd = ("{package_prefix}python3 exec_parsl_function.py {mapping} {function} {result}")
        if self.init_command != "":
            self.launch_cmd = self.init_command + "; " + self.launch_cmd

    def _get_launch_command(self, block_id):
        # this executor uses different terminology for worker/launch
        # commands than in htex
        return self.worker_command

    def start(self):
        """Create submit process and collector thread to create, send, and
        retrieve Parsl tasks within the Work Queue system.
        """
        self.tasks_lock = threading.Lock()

        # Create directories for data and results
        self.function_data_dir = os.path.join(self.run_dir, "function_data")
        self.package_dir = os.path.join(self.run_dir, "package_data")
        self.wq_log_dir = os.path.join(self.run_dir, self.label)
        logger.debug("function data directory: {}\nlog directory: {}".format(self.function_data_dir, self.wq_log_dir))
        os.mkdir(self.function_data_dir)
        os.mkdir(self.package_dir)
        os.mkdir(self.wq_log_dir)

        logger.debug("Starting WorkQueueExectutor")

        # Create a Process to perform WorkQueue submissions
        submit_process_kwargs = {"task_queue": self.task_queue,
                                 "launch_cmd": self.launch_cmd,
                                 "data_dir": self.function_data_dir,
                                 "collector_queue": self.collector_queue,
                                 "full": self.full_debug,
                                 "shared_fs": self.shared_fs,
                                 "autolabel": self.autolabel,
                                 "autolabel_window": self.autolabel_window,
                                 "autocategory": self.autocategory,
                                 "max_retries": self.max_retries,
                                 "should_stop": self.should_stop,
                                 "port": self.port,
                                 "wq_log_dir": self.wq_log_dir,
                                 "project_password_file": self.project_password_file,
                                 "project_name": self.project_name}
        self.submit_process = multiprocessing.Process(target=_work_queue_submit_wait,
                                                      name="submit_thread",
                                                      kwargs=submit_process_kwargs)

        self.collector_thread = threading.Thread(target=self._collect_work_queue_results,
                                                 name="wait_thread")
        self.collector_thread.daemon = True

        # Begin both processes
        self.submit_process.start()
        self.collector_thread.start()

        # Initialize scaling for the provider
        self.initialize_scaling()

    def _path_in_task(self, task_id, *path_components):
        """Returns a filename specific to a task.
        It is used for the following filename's:
            (not given): The subdirectory per task that contains function, result, etc.
            'function': Pickled file that contains the function to be executed.
            'result': Pickled file that (will) contain the result of the function.
            'map': Pickled file with a dict between local parsl names, and remote work queue names.
        """
        task_dir = "{:04d}".format(task_id)
        return os.path.join(self.function_data_dir, task_dir, *path_components)

    def submit(self, func, resource_specification, *args, **kwargs):
        """Processes the Parsl app by its arguments and submits the function
        information to the task queue, to be executed using the Work Queue
        system. The args and kwargs are processed for input and output files to
        the Parsl app, so that the files are appropriately specified for the Work
        Queue task.

        Parameters
        ----------

        func : function
            Parsl app to be submitted to the Work Queue system
        args : list
            Arguments to the Parsl app
        kwargs : dict
            Keyword arguments to the Parsl app
        """
        cores = None
        memory = None
        disk = None
        gpus = None
        priority = None
        if resource_specification and isinstance(resource_specification, dict):
            logger.debug("Got resource specification: {}".format(resource_specification))

            required_resource_types = set(['cores', 'memory', 'disk'])
            acceptable_resource_types = set(['cores', 'memory', 'disk', 'gpus', 'priority'])
            keys = set(resource_specification.keys())

            if not keys.issubset(acceptable_resource_types):
                message = "Task resource specification only accepts these types of resources: {}".format(
                        ', '.join(acceptable_resource_types))
                logger.error(message)
                raise ExecutorError(self, message)

            key_check = required_resource_types.intersection(keys)
            required_keys_ok = len(key_check) == 0 or key_check == required_resource_types
            if not self.autolabel and not required_keys_ok:
                logger.error("Running with `autolabel=False`. In this mode, "
                             "task resource specification requires "
                             "three resources to be specified simultaneously: cores, memory, and disk")
                raise ExecutorError(self, "Task resource specification requires "
                                          "three resources to be specified simultaneously: cores, memory, and disk. "
                                          "Try setting autolabel=True if you are unsure of the resource usage")

            for k in keys:
                if k == 'cores':
                    cores = resource_specification[k]
                elif k == 'memory':
                    memory = resource_specification[k]
                elif k == 'disk':
                    disk = resource_specification[k]
                elif k == 'gpus':
                    gpus = resource_specification[k]
                elif k == 'priority':
                    priority = resource_specification[k]

        self.task_counter += 1
        task_id = self.task_counter

        # Create a per task directory for the function, result, map, and result files
        os.mkdir(self._path_in_task(task_id))

        input_files = []
        output_files = []

        # Determine the input and output files that will exist at the workes:
        input_files += [self._register_file(f) for f in kwargs.get("inputs", []) if isinstance(f, File)]
        output_files += [self._register_file(f) for f in kwargs.get("outputs", []) if isinstance(f, File)]

        # Also consider any *arg that looks like a file as an input:
        input_files += [self._register_file(f) for f in args if isinstance(f, File)]

        for kwarg, maybe_file in kwargs.items():
            # Add appropriate input and output files from "stdout" and "stderr" keyword arguments
            if kwarg == "stdout" or kwarg == "stderr":
                if maybe_file:
                    output_files.append(self._std_output_to_wq(kwarg, maybe_file))
            # For any other keyword that looks like a file, assume it is an input file
            elif isinstance(maybe_file, File):
                input_files.append(self._register_file(maybe_file))

        # Create a Future object and have it be mapped from the task ID in the tasks dictionary
        fu = Future()
        with self.tasks_lock:
            self.tasks[str(task_id)] = fu

        logger.debug("Creating task {} for function {} with args {}".format(task_id, func, args))

        # Pickle the result into object to pass into message buffer
        function_file = self._path_in_task(task_id, "function")
        result_file = self._path_in_task(task_id, "result")
        map_file = self._path_in_task(task_id, "map")

        logger.debug("Creating Task {} with function at: {}".format(task_id, function_file))
        logger.debug("Creating Task {} with result to be found at: {}".format(task_id, result_file))

        self._serialize_function(function_file, func, args, kwargs)

        if self.pack:
            env_pkg = self._prepare_package(func, self.extra_pkgs)
        else:
            env_pkg = None

        logger.debug("Constructing map for local filenames at worker for task {}".format(task_id))
        self._construct_map_file(map_file, input_files, output_files)

        if not self.submit_process.is_alive():
            raise ExecutorError(self, "Workqueue Submit Process is not alive")

        # Create message to put into the message queue
        logger.debug("Placing task {} on message queue".format(task_id))
        category = func.__name__ if self.autocategory else 'parsl-default'
        self.task_queue.put_nowait(ParslTaskToWq(task_id,
                                                 category,
                                                 cores,
                                                 memory,
                                                 disk,
                                                 gpus,
                                                 priority,
                                                 env_pkg,
                                                 map_file,
                                                 function_file,
                                                 result_file,
                                                 input_files,
                                                 output_files))

        return fu

    def _construct_worker_command(self):
        worker_command = self.worker_executable
        if self.project_password_file:
            worker_command += ' --password {}'.format(self.project_password_file)
        if self.worker_options:
            worker_command += ' {}'.format(self.worker_options)
        if self.project_name:
            worker_command += ' -M {}'.format(self.project_name)
        else:
            worker_command += ' {} {}'.format(self.address, self.port)

        logger.debug("Using worker command: {}".format(worker_command))
        return worker_command

    def _patch_providers(self):
        # Add the worker and password file to files that the provider needs to stage.
        # (Currently only for the CondorProvider)
        if isinstance(self.provider, CondorProvider):
            path_to_worker = shutil.which('work_queue_worker')
            self.worker_command = './' + self.worker_command
            self.provider.transfer_input_files.append(path_to_worker)
            if self.project_password_file:
                self.provider.transfer_input_files.append(self.project_password_file)

    def _serialize_function(self, fn_path, parsl_fn, parsl_fn_args, parsl_fn_kwargs):
        """Takes the function application parsl_fn(*parsl_fn_args, **parsl_fn_kwargs)
        and serializes it to the file fn_path."""

        # Either build a dictionary with the source of the function, or pickle
        # the function directly:
        if self.source:
            function_info = {"source code": inspect.getsource(parsl_fn),
                             "name": parsl_fn.__name__,
                             "args": parsl_fn_args,
                             "kwargs": parsl_fn_kwargs}
        else:
            function_info = {"byte code": pack_apply_message(parsl_fn, parsl_fn_args, parsl_fn_kwargs,
                                                             buffer_threshold=1024 * 1024)}

        with open(fn_path, "wb") as f_out:
            pickle.dump(function_info, f_out)

    def _construct_map_file(self, map_file, input_files, output_files):
        """ Map local filepath of parsl files to the filenames at the execution worker.
        If using a shared filesystem, the filepath is mapped to its absolute filename.
        Otherwise, to its original relative filename. In this later case, work queue
        recreates any directory hierarchy needed."""
        file_translation_map = {}
        for spec in itertools.chain(input_files, output_files):
            local_name = spec[0]
            if self.shared_fs:
                remote_name = os.path.abspath(local_name)
            else:
                remote_name = local_name
            file_translation_map[local_name] = remote_name
        with open(map_file, "wb") as f_out:
            pickle.dump(file_translation_map, f_out)

    def _register_file(self, parsl_file):
        """Generates a tuple (parsl_file.filepath, stage, cache) to give to
        work queue. cache is always False if self.use_cache is False.
        Otherwise, it is set to True if parsl_file is used more than once.
        stage is True if the file needs to be copied by work queue. (i.e., not
        a URL or an absolute path)

        It has the side-effect of adding parsl_file to a list of registered
        files.

        Note: The first time a file is used cache is set to False. Since
        tasks are generated dynamically, without other information this is
        the best we can do."""
        to_cache = False
        if self.use_cache:
            to_cache = parsl_file in self.registered_files

        to_stage = False
        if parsl_file.scheme == 'file' or (parsl_file.local_path and os.path.exists(parsl_file.local_path)):
            to_stage = not os.path.isabs(parsl_file.filepath)

        self.registered_files.add(parsl_file)

        return ParslFileToWq(parsl_file.filepath, to_stage, to_cache)

    def _std_output_to_wq(self, fdname, stdfspec):
        """Find the name of the file that will contain stdout or stderr and
        return a ParslFileToWq with it. These files are never cached"""
        fname, mode = putils.get_std_fname_mode(fdname, stdfspec)
        to_stage = not os.path.isabs(fname)
        return ParslFileToWq(fname, stage=to_stage, cache=False)

    def _prepare_package(self, fn, extra_pkgs):
        fn_id = id(fn)
        fn_name = fn.__name__
        if fn_id in self.cached_envs:
            logger.debug("Skipping analysis of %s, previously got %s", fn_name, self.cached_envs[fn_id])
            return self.cached_envs[fn_id]
        source_code = inspect.getsource(fn).encode()
        pkg_dir = os.path.join(tempfile.gettempdir(), "python_package-{}".format(os.geteuid()))
        os.makedirs(pkg_dir, exist_ok=True)
        with tempfile.NamedTemporaryFile(suffix='.yaml') as spec:
            logger.info("Analyzing dependencies of %s", fn_name)
            analyze_cmdline = [package_analyze_script, exec_parsl_function.__file__, '-', spec.name]
            for p in extra_pkgs:
                analyze_cmdline += ["--extra-pkg", p]
            subprocess.run(analyze_cmdline, input=source_code, check=True)
            with open(spec.name, mode='rb') as f:
                spec_hash = hashlib.sha256(f.read()).hexdigest()
                logger.debug("Spec hash for %s is %s", fn_name, spec_hash)
                pkg = os.path.join(pkg_dir, "pack-{}.tar.gz".format(spec_hash))
            if os.access(pkg, os.R_OK):
                self.cached_envs[fn_id] = pkg
                logger.debug("Cached package for %s found at %s", fn_name, pkg)
                return pkg
            (fd, tarball) = tempfile.mkstemp(dir=pkg_dir, prefix='.tmp', suffix='.tar.gz')
            os.close(fd)
            logger.info("Creating dependency package for %s", fn_name)
            logger.debug("Writing deps for %s to %s", fn_name, tarball)
            subprocess.run([package_create_script, spec.name, tarball], stdout=subprocess.DEVNULL, check=True)
            logger.debug("Done with conda-pack; moving %s to %s", tarball, pkg)
            os.rename(tarball, pkg)
            self.cached_envs[fn_id] = pkg
            return pkg

    def initialize_scaling(self):
        """ Compose the launch command and call scale out

        Scales the workers to the appropriate nodes with provider
        """
        # Start scaling in/out
        logger.debug("Starting WorkQueueExecutor with provider: %s", self.provider)
        self.worker_command = self._construct_worker_command()
        self._patch_providers()

        # TODO: this init_blocks handling should be factored with the
        # corresponding htex handling and put into the BlockProviderExecutor
        if hasattr(self.provider, 'init_blocks'):
            try:
                self.scale_out(blocks=self.provider.init_blocks)
            except Exception as e:
                logger.debug("Scaling out failed: {}".format(e))
                raise e

    @property
    def outstanding(self) -> int:
        """TODO: this is very inefficient and probably should be replaced with
        counters, but this one is minimally invasive to the rest of the code."""
        outstanding = 0
        for fut in self.tasks.values():
            if not fut.done():
                outstanding += 1
        logger.debug(f"Counted {outstanding} outstanding tasks")
        return outstanding

    def xxxold_scale_out(self, blocks=1):
        """Scale out method.

        We should have the scale out method simply take resource object
        which will have the scaling methods, scale_out itself should be a coroutine, since
        scaling tasks can be slow.
        """
        if self.provider:
            for i in range(blocks):
                external_block = str(len(self.blocks))
                internal_block = self.provider.submit(self.worker_command, 1)
                # Failed to create block with provider
                if not internal_block:
                    raise(ScalingFailed(self.provider.label, "Attempts to create nodes using the provider has failed"))
                else:
                    self.blocks[external_block] = internal_block
        else:
            logger.error("No execution provider available to scale")

    @property
    def workers_per_node(self) -> Union[int, float]:
        return 1

    def scale_in(self, count):
        """Scale in method. Not implemented.
        """
        # Obtain list of blocks to kill
        to_kill = list(self.blocks.keys())[:count]
        kill_ids = [self.blocks[block] for block in to_kill]

        # Cancel the blocks provisioned
        if self.provider:
            self.provider.cancel(kill_ids)
        else:
            logger.error("No execution provider available to scale")

    def shutdown(self, *args, **kwargs):
        """Shutdown the executor. Sets flag to cancel the submit process and
        collector thread, which shuts down the Work Queue system submission.
        """
        self.should_stop.value = True

        # Remove the workers that are still going
        kill_ids = [self.blocks[block] for block in self.blocks.keys()]
        if self.provider:
            self.provider.cancel(kill_ids)

        self.submit_process.join()
        self.collector_thread.join()

        return True

    def scaling_enabled(self):
        """Specify if scaling is enabled. Not enabled in Work Queue.
        """
        return self._scaling_enabled

    def run_dir(self, value=None):
        """Path to the run directory.
        """
        if value is not None:
            self._run_dir = value
        return self._run_dir

    def _collect_work_queue_results(self):
        """Sets the values of tasks' futures of tasks completed by work queue.
        """
        logger.debug("Starting Collector Thread")
        try:
            while not self.should_stop.value:
                if not self.submit_process.is_alive():
                    raise ExecutorError(self, "Workqueue Submit Process is not alive")

                # Get the result message from the collector_queue
                try:
                    task_report = self.collector_queue.get(timeout=1)
                except queue.Empty:
                    continue

                # Obtain the future from the tasks dictionary
                with self.tasks_lock:
                    future = self.tasks[task_report.id]

                logger.debug("Updating Future for Parsl Task {}".format(task_report.id))
                if task_report.result_received:
                    future.set_result(task_report.result)
                else:
                    # If there are no results, then the task failed according to one of
                    # work queue modes, such as resource exhaustion.
                    future.set_exception(WorkQueueTaskFailure(task_report.reason, task_report.result))
        finally:
            with self.tasks_lock:
                # set exception for tasks waiting for results that work queue did not execute
                for fu in self.tasks.values():
                    if not fu.done():
                        fu.set_exception(WorkQueueFailure("work queue executor failed to execute the task."))
        logger.debug("Exiting Collector Thread")


def _work_queue_submit_wait(task_queue=multiprocessing.Queue(),
                            launch_cmd=None,
                            env=None,
                            collector_queue=multiprocessing.Queue(),
                            data_dir=".",
                            full=False,
                            shared_fs=False,
                            autolabel=False,
                            autolabel_window=None,
                            autocategory=False,
                            max_retries=0,
                            should_stop=None,
                            port=WORK_QUEUE_DEFAULT_PORT,
                            wq_log_dir=None,
                            project_password_file=None,
                            project_name=None):
    """Thread to handle Parsl app submissions to the Work Queue objects.
    Takes in Parsl functions submitted using submit(), and creates a
    Work Queue task with the appropriate specifications, which is then
    submitted to Work Queue. After tasks are completed, processes the
    exit status and exit code of the task, and sends results to the
    Work Queue collector thread.
    To avoid python's global interpreter lock with work queue's wait, this
    function should be launched as a process, not as a lightweight thread. This
    means that any communication should be done using the multiprocessing
    module capabilities, rather than shared memory.
    """
    logger.debug("Starting WorkQueue Submit/Wait Process")

    # Enable debugging flags and create logging file
    wq_debug_log = None
    if wq_log_dir is not None:
        logger.debug("Setting debugging flags and creating logging file")
        wq_debug_log = os.path.join(wq_log_dir, "debug_log")

    # Create WorkQueue queue object
    logger.debug("Creating WorkQueue Object")
    try:
        logger.debug("Listening on port {}".format(port))
        q = WorkQueue(port, debug_log=wq_debug_log)
    except Exception as e:
        logger.error("Unable to create WorkQueue object: {}".format(e))
        raise e

    # Specify WorkQueue queue attributes
    if project_name:
        q.specify_name(project_name)

    if project_password_file:
        q.specify_password_file(project_password_file)

    if autolabel:
        q.enable_monitoring()
        if autolabel_window is not None:
            q.tune('category-steady-n-tasks', autolabel_window)

    # Only write logs when the wq_log_dir is specified, which it most likely will be
    if wq_log_dir is not None:
        wq_master_log = os.path.join(wq_log_dir, "master_log")
        wq_trans_log = os.path.join(wq_log_dir, "transaction_log")
        if full and autolabel:
            wq_resource_log = os.path.join(wq_log_dir, "resource_logs")
            q.enable_monitoring_full(dirname=wq_resource_log)
        q.specify_log(wq_master_log)
        q.specify_transactions_log(wq_trans_log)

    orig_ppid = os.getppid()

    result_file_of_task_id = {}  # Mapping taskid -> result file for active tasks.

    while not should_stop.value:
        # Monitor the task queue
        ppid = os.getppid()
        if ppid != orig_ppid:
            logger.debug("new Process")
            break

        # Submit tasks
        while task_queue.qsize() > 0 and not should_stop.value:
            # Obtain task from task_queue
            try:
                task = task_queue.get(timeout=1)
                logger.debug("Removing task from queue")
            except queue.Empty:
                continue

            pkg_pfx = ""
            if task.env_pkg is not None:
                pkg_pfx = "./{} -e {} ".format(os.path.basename(package_run_script),
                                               os.path.basename(task.env_pkg))

            # Create command string
            logger.debug(launch_cmd)
            command_str = launch_cmd.format(package_prefix=pkg_pfx,
                                            mapping=os.path.basename(task.map_file),
                                            function=os.path.basename(task.function_file),
                                            result=os.path.basename(task.result_file))
            logger.debug(command_str)

            # Create WorkQueue task for the command
            logger.debug("Sending task {} with command: {}".format(task.id, command_str))
            try:
                t = Task(command_str)
            except Exception as e:
                logger.error("Unable to create task: {}".format(e))
                collector_queue.put_nowait(WqTaskToParsl(id=task.id,
                                                         result_received=False,
                                                         result=None,
                                                         reason="task could not be created by work queue",
                                                         status=-1))
                continue

            t.specify_category(task.category)
            if autolabel:
                q.specify_category_mode(task.category, WORK_QUEUE_ALLOCATION_MODE_MAX_THROUGHPUT)

            if task.cores is not None:
                t.specify_cores(task.cores)
            if task.memory is not None:
                t.specify_memory(task.memory)
            if task.disk is not None:
                t.specify_disk(task.disk)
            if task.gpus is not None:
                t.specify_gpus(task.gpus)
            if task.priority is not None:
                t.specify_priority(task.priority)

            if max_retries is not None:
                logger.debug(f"Specifying max_retries {max_retries}")
                t.specify_max_retries(max_retries)
            else:
                logger.debug("Not specifying max_retries")

            # Specify environment variables for the task
            if env is not None:
                for var in env:
                    t.specify_environment_variable(var, env[var])

            if task.env_pkg is not None:
                t.specify_input_file(package_run_script, cache=True)
                t.specify_input_file(task.env_pkg, cache=True)

            # Specify script, and data/result files for task
            t.specify_input_file(exec_parsl_function.__file__, cache=True)
            t.specify_input_file(task.function_file, cache=False)
            t.specify_input_file(task.map_file, cache=False)
            t.specify_output_file(task.result_file, cache=False)
            t.specify_tag(str(task.id))
            result_file_of_task_id[str(task.id)] = task.result_file

            logger.debug("Parsl ID: {}".format(task.id))

            # Specify input/output files that need to be staged.
            # Absolute paths are assumed to be in shared filesystem, and thus
            # not staged by work queue.
            if not shared_fs:
                for spec in task.input_files:
                    if spec.stage:
                        t.specify_input_file(spec.parsl_name, spec.parsl_name, cache=spec.cache)
                for spec in task.output_files:
                    if spec.stage:
                        t.specify_output_file(spec.parsl_name, spec.parsl_name, cache=spec.cache)

            # Submit the task to the WorkQueue object
            logger.debug("Submitting task {} to WorkQueue".format(task.id))
            try:
                wq_id = q.submit(t)
            except Exception as e:
                logger.error("Unable to submit task to work queue: {}".format(e))
                collector_queue.put_nowait(WqTaskToParsl(id=task.id,
                                                         result_received=False,
                                                         result=None,
                                                         reason="task could not be submited to work queue",
                                                         status=-1))
                continue
            logger.debug("Task {} submitted to WorkQueue with id {}".format(task.id, wq_id))

        # If the queue is not empty wait on the WorkQueue queue for a task
        task_found = True
        if not q.empty():
            while task_found and not should_stop.value:
                # Obtain the task from the queue
                t = q.wait(1)
                if t is None:
                    task_found = False
                    continue
                # When a task is found:
                parsl_id = t.tag
                logger.debug("Completed WorkQueue task {}, parsl task {}".format(t.id, t.tag))
                result_file = result_file_of_task_id.pop(t.tag)

                # A tasks completes 'succesfully' if it has result file,
                # and it can be loaded. This may mean that the 'success' is
                # an exception.
                logger.debug("Looking for result in {}".format(result_file))
                try:
                    with open(result_file, "rb") as f_in:
                        result = pickle.load(f_in)
                    logger.debug("Found result in {}".format(result_file))
                    collector_queue.put_nowait(WqTaskToParsl(id=parsl_id,
                                                             result_received=True,
                                                             result=result,
                                                             reason=None,
                                                             status=t.return_status))
                # If a result file could not be generated, explain the
                # failure according to work queue error codes. We generate
                # an exception and wrap it with RemoteExceptionWrapper, to
                # match the positive case.
                except Exception as e:
                    reason = _explain_work_queue_result(t)
                    logger.debug("Did not find result in {}".format(result_file))
                    logger.debug("Wrapper Script status: {}\nWorkQueue Status: {}"
                                 .format(t.return_status, t.result))
                    logger.debug("Task with id parsl {} / wq {} failed because:\n{}"
                                 .format(parsl_id, t.id, reason))
                    collector_queue.put_nowait(WqTaskToParsl(id=parsl_id,
                                                             result_received=False,
                                                             result=e,
                                                             reason=reason,
                                                             status=t.return_status))
    logger.debug("Exiting WorkQueue Monitoring Process")
    return 0


def _explain_work_queue_result(wq_task):
    """Returns a string with the reason why a task failed according to work queue."""

    wq_result = wq_task.result

    reason = "work queue result: "
    if wq_result == wq.WORK_QUEUE_RESULT_SUCCESS:
        reason += "succesful execution with exit code {}".format(wq_task.return_status)
    elif wq_result == wq.WORK_QUEUE_RESULT_OUTPUT_MISSING:
        reason += "The result file was not transfered from the worker.\n"
        reason += "This usually means that there is a problem with the python setup,\n"
        reason += "or the wrapper that executes the function."
        reason += "\nTrace:\n" + str(wq_task.output)
    elif wq_result == wq.WORK_QUEUE_RESULT_INPUT_MISSING:
        reason += "missing input file"
    elif wq_result == wq.WORK_QUEUE_RESULT_STDOUT_MISSING:
        reason += "stdout has been truncated"
    elif wq_result == wq.WORK_QUEUE_RESULT_SIGNAL:
        reason += "task terminated with a signal"
    elif wq_result == wq.WORK_QUEUE_RESULT_RESOURCE_EXHAUSTION:
        reason += "task used more resources than requested"
    elif wq_result == wq.WORK_QUEUE_RESULT_TASK_TIMEOUT:
        reason += "task ran past the specified end time"
    elif wq_result == wq.WORK_QUEUE_RESULT_UNKNOWN:
        reason += "result could not be classified"
    elif wq_result == wq.WORK_QUEUE_RESULT_FORSAKEN:
        reason += "task failed, but not a task error"
    elif wq_result == wq.WORK_QUEUE_RESULT_MAX_RETRIES:
        reason += "unable to complete after specified number of retries"
    elif wq_result == wq.WORK_QUEUE_RESULT_TASK_MAX_RUN_TIME:
        reason += "task ran for more than the specified time"
    elif wq_result == wq.WORK_QUEUE_RESULT_DISK_ALLOC_FULL:
        reason += "task needed more space to complete task"
    elif wq_result == wq.WORK_QUEUE_RESULT_RMONITOR_ERROR:
        reason += "task failed because the monitor did not produce an output"
    else:
        reason += "unable to process Work Queue system failure"
    return reason<|MERGE_RESOLUTION|>--- conflicted
+++ resolved
@@ -74,11 +74,7 @@
 ParslFileToWq = namedtuple('ParslFileToWq', 'parsl_name stage cache')
 
 
-<<<<<<< HEAD
-class WorkQueueExecutor(NoStatusHandlingExecutor, putils.RepresentationMixin):
-=======
-class WorkQueueExecutor(BlockProviderExecutor):
->>>>>>> 7fccd2c6
+class WorkQueueExecutor(BlockProviderExecutor, psutils.RepresentationMixin):
     """Executor to use Work Queue batch system
 
     The WorkQueueExecutor system utilizes the Work Queue framework to
