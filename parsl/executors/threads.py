import logging
import sys
import typeguard
import concurrent.futures as cf

from typing import Any, List, Optional

from parsl.executors.status_handling import NoStatusHandlingExecutor
from parsl.utils import RepresentationMixin
from parsl.executors.errors import UnsupportedFeatureError


logger = logging.getLogger(__name__)


class ThreadPoolExecutor(NoStatusHandlingExecutor, RepresentationMixin):
    """A thread-based executor.

    Parameters
    ----------
    max_threads : int
        Number of threads. Default is 2.
    thread_name_prefix : string
        Thread name prefix (only supported in python v3.6+).
    storage_access : list of :class:`~parsl.data_provider.staging.Staging`
        Specifications for accessing data this executor remotely.
    managed : bool
        If True, parsl will control dynamic scaling of this executor, and be responsible. Otherwise,
        this is managed by the user.
    """

    @typeguard.typechecked
    def __init__(self, label: str = 'threads', max_threads: int = 2,
                 thread_name_prefix: str = '', storage_access: List[Any] = None,
                 working_dir: Optional[str] = None, managed: bool = True):
        NoStatusHandlingExecutor.__init__(self)
        self.label = label
        self._scaling_enabled = False
        self.max_threads = max_threads
        self.thread_name_prefix = thread_name_prefix

        # we allow storage_access to be None now, which means something else to [] now
        # None now means that a default storage access list will be used, while
        # [] is a list with no storage access in it at all
        self.storage_access = storage_access
        self.working_dir = working_dir
        self.managed = managed

    def start(self):
        if sys.version_info > (3, 6):
            self.executor = cf.ThreadPoolExecutor(max_workers=self.max_threads,
                                                  thread_name_prefix=self.thread_name_prefix)
        else:
            self.executor = cf.ThreadPoolExecutor(max_workers=self.max_threads)

    @property
    def scaling_enabled(self):
        return self._scaling_enabled

    def submit(self, func, resource_specification, *args, **kwargs):
        """Submits work to the thread pool.

        This method is simply pass through and behaves like a submit call as described
        here `Python docs: <https://docs.python.org/3/library/concurrent.futures.html#concurrent.futures.ThreadPoolExecutor>`_

        """
<<<<<<< HEAD
        logger.debug("Submitting to threadpool executor")
        r = self.executor.submit(*args, **kwargs)
        logger.debug("Ended submitting to threadpool executor")
        return r
=======
        if resource_specification:
            logger.error("Ignoring the resource specification. "
                         "Parsl resource specification is not supported in ThreadPool Executor. "
                         "Please check WorkQueue Executor if resource specification is needed.")
            raise UnsupportedFeatureError('resource specification', 'ThreadPool Executor', 'WorkQueue Executor')

        return self.executor.submit(func, *args, **kwargs)
>>>>>>> 2a13111e

    def scale_out(self, workers=1):
        """Scales out the number of active workers by 1.

        This method is notImplemented for threads and will raise the error if called.

        Raises:
             NotImplemented exception
        """

        raise NotImplementedError

    def scale_in(self, blocks):
        """Scale in the number of active blocks by specified amount.

        This method is not implemented for threads and will raise the error if called.

        Raises:
             NotImplemented exception
        """

        raise NotImplementedError

    def shutdown(self, block=False):
        """Shutdown the ThreadPool.

        Kwargs:
            - block (Bool): To block for confirmations or not

        """
        x = self.executor.shutdown(wait=block)
        logger.debug("Done with executor shutdown")
        return x<|MERGE_RESOLUTION|>--- conflicted
+++ resolved
@@ -64,12 +64,6 @@
         here `Python docs: <https://docs.python.org/3/library/concurrent.futures.html#concurrent.futures.ThreadPoolExecutor>`_
 
         """
-<<<<<<< HEAD
-        logger.debug("Submitting to threadpool executor")
-        r = self.executor.submit(*args, **kwargs)
-        logger.debug("Ended submitting to threadpool executor")
-        return r
-=======
         if resource_specification:
             logger.error("Ignoring the resource specification. "
                          "Parsl resource specification is not supported in ThreadPool Executor. "
@@ -77,7 +71,6 @@
             raise UnsupportedFeatureError('resource specification', 'ThreadPool Executor', 'WorkQueue Executor')
 
         return self.executor.submit(func, *args, **kwargs)
->>>>>>> 2a13111e
 
     def scale_out(self, workers=1):
         """Scales out the number of active workers by 1.
