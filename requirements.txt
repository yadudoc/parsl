--- conflicted
+++ resolved
@@ -1,15 +1,4 @@
 pyzmq>=17.1.2
-<<<<<<< HEAD
-typeguard==4.0.0
-# typeguard 4.0.1 just released as I write this message 
-# breaks with this error:
-#
-#    def __init__(self, config: Config = Config()) -> None:
-# parsl/config.py:80: in __init__
-#    Literal['task_exit'],
-# E   NameError: name 'task_exit' is not defined
- 
-=======
 
 # typeguard uses semantic versioning.
 # major v3 was a shortlived version that was rapidly replaced by major v4,
@@ -18,7 +7,6 @@
 typeguard>=2.10,!=3.*,<5
 
 
->>>>>>> ccfc543c
 typing-extensions>=4.6,<5
 globus-sdk
 dill
