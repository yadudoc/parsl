--- conflicted
+++ resolved
@@ -113,9 +113,12 @@
       if: ${{ always() }}
       uses: actions/upload-artifact@v4
       with:
-<<<<<<< HEAD
-        name: runinfo-${{ matrix.python-version }}
-        path: runinfo/
+        name: runinfo-${{ matrix.python-version }}-${{ steps.job-info.outputs.as-ascii }}-${{ github.sha }}
+        path: |
+          runinfo/
+          .pytest/
+          ci_job_info.txt
+        compression-level: 9
 
 
   gen3:
@@ -200,13 +203,3 @@
               with:
                 name: testinfo-${{ matrix.python-version }}
                 path: gen3_workflow/
-
-
-=======
-        name: runinfo-${{ matrix.python-version }}-${{ steps.job-info.outputs.as-ascii }}-${{ github.sha }}
-        path: |
-          runinfo/
-          .pytest/
-          ci_job_info.txt
-        compression-level: 9
->>>>>>> ccfc543c
