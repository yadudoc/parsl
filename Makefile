PYTHON := $(shell which python3 || echo ".python_is_missing")
SHELL := $(shell which bash) # Use bash instead of bin/sh as shell
GIT := $(shell which git || echo ".git_is_missing")
CWD := $(shell pwd)
DEPS := .deps
CCTOOLS_INSTALL := /tmp/cctools
MPICH=mpich
OPENMPI=openmpi
export PATH := $(CCTOOLS_INSTALL)/bin/:$(PATH)
export CCTOOLS_VERSION=7.8.0
export HYDRA_LAUNCHER=fork
export OMPI_MCA_rmaps_base_oversubscribe=yes
MPI=$(MPICH)

.PHONY: help
help: ## me
	@grep -E '^[0-9a-zA-Z_-]+:.*?## .*$$' $(MAKEFILE_LIST) | sort | awk 'BEGIN {FS = ":.*?## "}; {printf "\033[36m%-30s\033[0m %s\n", $$1, $$2}'

VENV = .venv
.PHONY: virtualenv
virtualenv: ## create an activate a virtual env
	test -f $(VENV)/bin/activate || $(PYTHON) -m venv $(VENV)
	echo "Run 'source $(VENV)/bin/activate' to activate the virtual environment"


$(DEPS): test-requirements.txt requirements.txt
	pip3 install --upgrade pip
	pip3 install -r test-requirements.txt -r requirements.txt
	touch $(DEPS)

.PHONY: deps
deps: $(DEPS) ## install the dependencies

.PHONY: lint
lint: ## run linter script
	parsl/tests/lint-inits.sh

.PHONY: isort
isort: ## run isort on all files
	isort --check parsl/

.PHONY: flake8
flake8:  ## run flake
	flake8 parsl/

.PHONY: clean_coverage
clean_coverage:
	rm -f .coverage

.PHONY: mypy
mypy: ## run mypy checks
	MYPYPATH=$(CWD)/mypy-stubs mypy parsl/

.PHONY: local_thread_test
local_thread_test: ## run all tests with local_thread config
	pytest parsl/tests/ -k "not cleannet" --config parsl/tests/configs/local_threads.py --random-order --durations 10

.PHONY: htex_local_test
htex_local_test: ## run all tests with htex_local config
	pip3 install .
	pytest parsl/tests/ -k "not cleannet" --config parsl/tests/configs/htex_local.py --random-order --durations 10

.PHONY: htex_local_alternate_test
htex_local_alternate_test: ## run all tests with htex_local config
	pip3 install ".[monitoring]"
	pytest parsl/tests/ -k "not cleannet" --config parsl/tests/configs/htex_local_alternate.py --random-order --durations 10

$(CCTOOLS_INSTALL):	#CCtools contains both taskvine and workqueue so install only once
	parsl/executors/taskvine/install-taskvine.sh

.PHONY: vineex_local_test
vineex_local_test: $(CCTOOLS_INSTALL)  ## run all tests with taskvine_ex config
	PYTHONPATH=/tmp/cctools/lib/python3.8/site-packages  pytest parsl/tests/ -k "not cleannet" --config parsl/tests/configs/taskvine_ex.py --random-order --durations 10

.PHONY: wqex_local_test
wqex_local_test: $(CCTOOLS_INSTALL)  ## run all tests with workqueue_ex config
	PYTHONPATH=/tmp/cctools/lib/python3.8/site-packages  pytest parsl/tests/ -k "not cleannet" --config parsl/tests/configs/workqueue_ex.py --random-order --durations 10

.PHONY: radical_local_test
radical_local_test:
	pip3 install ".[radical-pilot]"
	mkdir -p ~/.radical/pilot/configs && echo '{"localhost": {"virtenv_mode": "local"}}' > ~/.radical/pilot/configs/resource_local.json
	pytest parsl/tests/ -k "not cleannet and not issue3328 and not executor_supports_std_stream_tuples" --config parsl/tests/configs/local_radical.py --random-order --durations 10

.PHONY: workqueue_mon_test
workqueue_mon_test: $(WORKQUEUE_INSTALL)  ## run all tests with workqueue_ex config
	pip3 install ".[monitoring]"
	PYTHONPATH=.:/tmp/cctools/lib/python3.8/site-packages  pytest parsl/tests/ -k "not cleannet and not issue363" --config parsl/tests/configs/workqueue_monitoring_config.py --cov=parsl --cov-append --cov-report= --random-order


.PHONY: config_local_test
config_local_test: $(CCTOOLS_INSTALL)
	pip3 install ".[monitoring,visualization,proxystore]"
	PYTHONPATH=/tmp/cctools/lib/python3.8/site-packages pytest parsl/tests/ -k "not cleannet and not site" --config local --random-order --durations 10

.PHONY: site_test
site_test:
	pytest parsl/tests/ -k "not cleannet" ${SHARED_FS_OPTIONS} --config parsl/tests/site_tests/site_config_selector.py --random-order
	pytest parsl/tests/site_tests/ ${SHARED_FS_OPTIONS} --config local

.PHONY: perf_test
perf_test:
	parsl-perf --time 5 --config parsl/tests/configs/local_threads.py

.PHONY: test ## run all tests with all config types
<<<<<<< HEAD
test: clean_coverage lint flake8 mypy local_thread_test htex_local_test htex_local_alternate_test wqex_local_test workqueue_mon_test vineex_local_test radical_local_test perf_test ## run all tests
=======
test: clean_coverage isort lint flake8 mypy local_thread_test htex_local_test htex_local_alternate_test wqex_local_test vineex_local_test radical_local_test config_local_test perf_test ## run all tests
>>>>>>> 2c19a8fc

.PHONY: tag
tag: ## create a tag in git. to run, do a 'make VERSION="version string" tag
	./tag_and_release.sh create_tag $(VERSION)

.PHONY: package
package: ## package up a distribution.
	./tag_and_release.sh package

.PHONY: deploy
deploy: ## deploy the distribution
	./tag_and_release.sh release

# THIS IS MEANT TO BE INVOKED BY GITHUB ACTIONS **ONLY**
.PHONY: update_version
update_version: ## Update version
	./tag_and_release.sh update_version

.PHONY: release
release: deps tag package deploy   ## create a release. To run, do a 'make VERSION="version string"  release'

.PHONY: coverage
coverage: ## show the coverage report
	# coverage report
	echo no-op coverage report

.PHONY: clean
clean: ## clean up the environment by deleting the .venv, dist, eggs, mypy caches, coverage info, etc
	rm -rf .venv $(DEPS) dist *.egg-info .mypy_cache build .pytest_cache .coverage runinfo $(WORKQUEUE_INSTALL)

.PHONY: flux_local_test
flux_local_test: ## Test Parsl with Flux Executor
	pip3 install .
	pytest parsl/tests/ -k "not cleannet" --config parsl/tests/configs/flux_local.py --random-order --durations 10<|MERGE_RESOLUTION|>--- conflicted
+++ resolved
@@ -103,11 +103,7 @@
 	parsl-perf --time 5 --config parsl/tests/configs/local_threads.py
 
 .PHONY: test ## run all tests with all config types
-<<<<<<< HEAD
-test: clean_coverage lint flake8 mypy local_thread_test htex_local_test htex_local_alternate_test wqex_local_test workqueue_mon_test vineex_local_test radical_local_test perf_test ## run all tests
-=======
-test: clean_coverage isort lint flake8 mypy local_thread_test htex_local_test htex_local_alternate_test wqex_local_test vineex_local_test radical_local_test config_local_test perf_test ## run all tests
->>>>>>> 2c19a8fc
+test: clean_coverage isort lint flake8 mypy local_thread_test htex_local_test htex_local_alternate_test wqex_local_test workqueue_mon_test vineex_local_test radical_local_test perf_test ## run all tests
 
 .PHONY: tag
 tag: ## create a tag in git. to run, do a 'make VERSION="version string" tag
