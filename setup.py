from setuptools import setup, find_packages

with open('parsl/version.py') as f:
    exec(f.read())

with open('requirements.txt') as f:
    install_requires = f.readlines()

extras_require = {
    'monitoring' : [
        'sqlalchemy>=1.4,<2',
        'pydot',
        'networkx>=2.5,<2.6',
        'Flask>=1.0.2',
        'flask_sqlalchemy',
        'pandas<2',
        'plotly',
        'python-daemon'
    ],
    'aws' : ['boto3'],
    'kubernetes' : ['kubernetes'],
    'oauth_ssh' : ['oauth-ssh>=0.9'],
    'docs' : ['nbsphinx', 'sphinx_rtd_theme', 'ipython<=8.6.0'],
    'google_cloud' : ['google-auth', 'google-api-python-client'],
    'gssapi' : ['python-gssapi'],
    'azure' : ['azure<=4', 'msrestazure'],
    'workqueue': ['work_queue'],
    'flux': ['pyyaml', 'cffi', 'jsonschema'],
<<<<<<< HEAD
    'serializer_demos': ['proxystore', 'serpent'],
=======
    'proxystore': ['proxystore'],
>>>>>>> eb7ffe90
    # Disabling psi-j since github direct links are not allowed by pypi
    # 'psij': ['psi-j-parsl@git+https://github.com/ExaWorks/psi-j-parsl']
}
extras_require['all'] = sum(extras_require.values(), [])

setup(
    name='parsl',
    version=VERSION,
    description='Simple data dependent workflows in Python',
    long_description='Simple parallel workflows system for Python',
    url='https://github.com/Parsl/parsl',
    author='The Parsl Team',
    author_email='parsl@googlegroups.com',
    license='Apache 2.0',
    download_url='https://github.com/Parsl/parsl/archive/{}.tar.gz'.format(VERSION),
    include_package_data=True,
    package_data={'parsl': ['py.typed']},
    packages=find_packages(),
    python_requires=">=3.8.0",
    install_requires=install_requires,
    scripts = ['parsl/executors/high_throughput/process_worker_pool.py',
               'parsl/executors/workqueue/exec_parsl_function.py',
               'parsl/executors/workqueue/parsl_coprocess.py',
    ],

    extras_require=extras_require,
    classifiers=[
        # Maturity
        'Development Status :: 5 - Production/Stable',
        # Intended audience
        'Intended Audience :: Developers',
        # Licence, must match with licence above
        'License :: OSI Approved :: Apache Software License',
        # Python versions supported
        'Programming Language :: Python :: 3.8',
        'Programming Language :: Python :: 3.9',
        'Programming Language :: Python :: 3.10',
        'Programming Language :: Python :: 3.11',
    ],
    keywords=['Workflows', 'Scientific computing'],
    entry_points={'console_scripts':
      [
       'parsl-globus-auth=parsl.data_provider.globus:cli_run',
       'parsl-visualize=parsl.monitoring.visualization.app:cli_run',
       'parsl-perf=parsl.benchmark.perf:cli_run',
      ]}
)<|MERGE_RESOLUTION|>--- conflicted
+++ resolved
@@ -26,11 +26,8 @@
     'azure' : ['azure<=4', 'msrestazure'],
     'workqueue': ['work_queue'],
     'flux': ['pyyaml', 'cffi', 'jsonschema'],
-<<<<<<< HEAD
     'serializer_demos': ['proxystore', 'serpent'],
-=======
     'proxystore': ['proxystore'],
->>>>>>> eb7ffe90
     # Disabling psi-j since github direct links are not allowed by pypi
     # 'psij': ['psi-j-parsl@git+https://github.com/ExaWorks/psi-j-parsl']
 }
