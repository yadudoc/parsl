--- conflicted
+++ resolved
@@ -8,11 +8,7 @@
 
 extras_require = {
     'monitoring' : [
-<<<<<<< HEAD
         'sqlalchemy>=1.4,<3',
-=======
-        'sqlalchemy>=1.4,<2',
->>>>>>> e1ce3dab
         'pydot',
         'networkx>=2.5,<2.6',
         'Flask>=1.0.2',
